## 0.10.0 (Unreleased)

FEATURES:

 * Versioned K/V: The `kv` backend has been completely revamped, featuring
   flexible versioning of values, check-and-set protections, and more. A new
   `vault kv` subcommand allows friendly interactions with it. Existing mounts
   of the `kv` backend can be upgraded to the new versioned mode (downgrades
   are not currently supported). The old "passthrough" mode is still the
   default for new mounts; versioning can be turned on by setting the
   `-options` flag for the `vault secrets enable` command to specify
   `versioned=true`. This may become the default between the beta and final
   release.
 * Database Root Credential Rotation: Database configurations can now rotate
   their own configured admin/root credentials, allowing configured credentials
   for a database connection to be rotated immediately after sending them into
   Vault, invalidating the old credentials and ensuring only Vault knows the
   actual valid values.
 * Azure Authentication Plugin: There is now a plugin (pulled in to Vault) that
   allows authenticating Azure machines to Vault using their Azure-provided
   credentials. See the [plugin
   repository](https://github.com/hashicorp/vault-plugin-auth-azure) for more
   information.
 * GCP Secrets Plugin: There is now a plugin (pulled in to Vault) that allows
   generating secrets to allow access to GCP. See the [plugin
   repository](https://github.com/hashicorp/vault-plugin-secrets-gcp) for more
   information.
 * Selective Audit HMACing of Request and Response Data Keys: HMACing in audit
   logs can be turned off for specific keys in the request input map and
   response `data` map on a per-mount basis.
 * Passthrough Request Headers: Request headers can now be selectively passed
   through to backends on a per-mount basis. This is useful in various cases
   when plugins are interacting with external services.

IMPROVEMENTS:

 * secret/cassandra: Update Cassandra storage delete function to not use batch
   operations [GH-4054]

BUG FIXES:

 * auth/token: Revoke-orphan and tidy operations now correctly cleans up the
   parent prefix entry in the underlying storage backend. These operations also
   mark corresponding child tokens as orphans by removing the parent/secondary
   index from the entries. [GH-4193]
<<<<<<< HEAD
 * replication: Fix a panic on some non-64-bit platforms
 * replication: Fix invalidation of policies on performance secondaries
=======
 * core: Fix issue occurring from mounting two auth backends with the same path
   with one mount having `auth/` in front [GH-4206]
 * mfa: Invalidation of MFA configurations (Enterprise)
>>>>>>> 5b4abc09

## 0.9.6 (March 20th, 2018)

DEPRECATIONS/CHANGES:

 * The AWS authentication backend now allows binds for inputs as either a
   comma-delimited string or a string array. However, to keep consistency with
   input and output, when reading a role the binds will now be returned as
   string arrays rather than strings.
 * In order to prefix-match IAM role and instance profile ARNs in AWS auth
   backend, you now must explicitly opt-in by adding a `*` to the end of the
   ARN. Existing configurations will be upgraded automatically, but when
   writing a new role configuration the updated behavior will be used.

FEATURES:

 * Replication Activation Enhancements: When activating a replication
   secondary, a public key can now be fetched first from the target cluster.
   This public key can be provided to the primary when requesting the
   activation token. If provided, the public key will be used to perform a
   Diffie-Hellman key exchange resulting in a shared key that encrypts the
   contents of the activation token. The purpose is to protect against
   accidental disclosure of the contents of the token if unwrapped by the wrong
   party, given that the contents of the token are highly sensitive. If
   accidentally unwrapped, the contents of the token are not usable by the
   unwrapping party. It is important to note that just as a malicious operator
   could unwrap the contents of the token, a malicious operator can pretend to
   be a secondary and complete the Diffie-Hellman exchange on their own; this
   feature provides defense in depth but still requires due diligence around
   replication activation, including multiple eyes on the commands/tokens and
   proper auditing.

IMPROVEMENTS:

 * api: Update renewer grace period logic. It no longer is static, but rather
   dynamically calculates one based on the current lease duration after each
   renew. [GH-4090]
 * auth/approle: Allow array input for bound_cidr_list [4078]
 * auth/aws: Allow using lists in role bind parameters [GH-3907]
 * auth/aws: Allow binding by EC2 instance IDs [GH-3816]
 * auth/aws: Allow non-prefix-matched IAM role and instance profile ARNs
   [GH-4071]
 * auth/ldap: Set a very large size limit on queries [GH-4169]
 * core: Log info notifications of revoked leases for all leases/reasons, not
   just expirations [GH-4164]
 * physical/couchdb: Removed limit on the listing of items [GH-4149]
 * secret/pki: Support certificate policies [GH-4125]
 * secret/pki: Add ability to have CA:true encoded into intermediate CSRs, to
   improve compatibility with some ADFS scenarios [GH-3883]
 * secret/transit: Allow selecting signature algorithm as well as hash
   algorithm when signing/verifying [GH-4018]
 * server: Make sure `tls_disable_client_cert` is actually a true value rather
   than just set [GH-4049]
 * storage/dynamodb: Allow specifying max retries for dynamo client [GH-4115]
 * storage/gcs: Allow specifying chunk size for transfers, which can reduce
   memory utilization [GH-4060]
 * sys/capabilities: Add the ability to use multiple paths for capability
   checking [GH-3663]

BUG FIXES:

 * auth/aws: Fix honoring `max_ttl` when a corresponding role `ttl` is not also
   set [GH-4107]
 * auth/okta: Fix honoring configured `max_ttl` value [GH-4110]
 * auth/token: If a periodic token being issued has a period greater than the
   max_lease_ttl configured on the token store mount, truncate it. This matches
   renewal behavior; before it was inconsistent between issuance and renewal.
   [GH-4112]
 * cli: Improve error messages around `vault auth help` when there is no CLI
   helper for a particular method [GH-4056]
 * cli: Fix autocomplete installation when using Fish as the shell [GH-4094]
 * secret/database: Properly honor mount-tuned max TTL [GH-4051]
 * secret/ssh: Return `key_bits` value when reading a role [GH-4098]
 * sys: When writing policies on a performance replication secondary, properly
   forward requests to the primary [GH-4129]

## 0.9.5 (February 26th, 2018)

IMPROVEMENTS:

 * auth: Allow sending default_lease_ttl and max_lease_ttl values when enabling
   auth methods. [GH-4019]
 * secret/database: Add list functionality to `database/config` endpoint
   [GH-4026]
 * physical/consul: Allow setting a specific service address [GH-3971]
 * replication: When bootstrapping a new secondary, if the initial cluster
   connection fails, Vault will attempt to roll back state so that
   bootstrapping can be tried again, rather than having to recreate the
   downstream cluster. This will still require fetching a new secondary
   activation token.

BUG FIXES:

 * auth/aws: Update libraries to fix regression verifying PKCS#7 identity
   documents [GH-4014]
 * listener: Revert to Go 1.9 for now to allow certificates with non-DNS names
   in their DNS SANs to be used for Vault's TLS connections [GH-4028]
 * replication: Fix issue with a performance secondary/DR primary node losing
   its DR primary status when performing an update-primary operation
 * replication: Fix issue where performance secondaries could be unable to
   automatically connect to a performance primary after that performance
   primary has been promoted to a DR primary from a DR secondary
 * ui: Fix behavior when a value contains a `.`

## 0.9.4 (February 20th, 2018)

SECURITY:

 * Role Tags used with the EC2 style of AWS auth were being improperly parsed;
   as a result they were not being used to properly restrict values.
   Implementations following our suggestion of using these as defense-in-depth
   rather than the only source of restriction should not have significant
   impact.

FEATURES:

 * **ChaCha20-Poly1305 support in `transit`**: You can now encrypt and decrypt
   with ChaCha20-Poly1305 in `transit`. Key derivation and convergent
   encryption is also supported.
 * **Okta Push support in Okta Auth Backend**: If a user account has MFA
   required within Okta, an Okta Push MFA flow can be used to successfully
   finish authentication.
 * **PKI Improvements**: Custom OID subject alternate names can now be set,
   subject to allow restrictions that support globbing. Additionally, Country,
   Locality, Province, Street Address, and Postal Code can now be set in
   certificate subjects.
 * **Manta Storage**: Joyent Triton Manta can now be used for Vault storage
 * **Google Cloud Spanner Storage**: Google Cloud Spanner can now be used for
   Vault storage

IMPROVEMENTS:

 * auth/centrify: Add CLI helper
 * audit: Always log failure metrics, even if zero, to ensure the values appear
   on dashboards [GH-3937]
 * cli: Disable color when output is not a TTY [GH-3897]
 * cli: Add `-format` flag to all subcommands [GH-3897]
 * cli: Do not display deprecation warnings when the format is not table
   [GH-3897]
 * core: If over a predefined lease count (256k), log a warning not more than
   once a minute. Too many leases can be problematic for many of the storage
   backends and often this number of leases is indicative of a need for
   workflow improvements. [GH-3957]
 * secret/nomad: Have generated ACL tokens cap out at 64 characters [GH-4009]
 * secret/pki: Country, Locality, Province, Street Address, and Postal Code can
   now be set on certificates [GH-3992]
 * secret/pki: UTF-8 Other Names can now be set in Subject Alternate Names in
   issued certs; allowed values can be set per role and support globbing
   [GH-3889]
 * secret/pki: Add a flag to make the common name optional on certs [GH-3940]
 * secret/pki: Ensure only DNS-compatible names go into DNS SANs; additionally,
   properly handle IDNA transformations for these DNS names [GH-3953]
 * secret/ssh: Add `valid-principles` flag to CLI for CA mode [GH-3922]
 * storage/manta: Add Manta storage [GH-3270]
 * ui (Enterprise): Support for ChaCha20-Poly1305 keys in the transit engine.

BUG FIXES:
 * api/renewer: Honor increment value in renew auth calls [GH-3904]
 * auth/approle: Fix inability to use limited-use-count secret IDs on
   replication performance secondaries
 * auth/approle: Cleanup of secret ID accessors during tidy and removal of
   dangling accessor entries [GH-3924]
 * auth/aws-ec2: Avoid masking of role tag response [GH-3941]
 * auth/cert: Verify DNS SANs in the authenticating certificate [GH-3982]
 * auth/okta: Return configured durations as seconds, not nanoseconds [GH-3871]
 * auth/okta: Get all okta groups for a user vs. default 200 limit [GH-4034]
 * auth/token: Token creation via the CLI no longer forces periodic token
   creation. Passing an explicit zero value for the period no longer create
   periodic tokens. [GH-3880]
 * command: Fix interpreted formatting directives when printing raw fields
   [GH-4005]
 * command: Correctly format output when using -field and -format flags at the
   same time [GH-3987]
 * command/rekey: Re-add lost `stored-shares` parameter [GH-3974]
 * command/ssh: Create and reuse the api client [GH-3909]
 * command/status: Fix panic when status returns 500 from leadership lookup
   [GH-3998]
 * identity: Fix race when creating entities [GH-3932]
 * plugin/gRPC: Fixed an issue with list requests and raw responses coming from
   plugins using gRPC transport [GH-3881]
 * plugin/gRPC: Fix panic when special paths are not set [GH-3946]
 * secret/pki: Verify a name is a valid hostname before adding to DNS SANs
   [GH-3918]
 * secret/transit: Fix auditing when reading a key after it has been backed up
   or restored [GH-3919]
 * secret/transit: Fix storage/memory consistency when persistence fails
   [GH-3959]
 * storage/consul: Validate that service names are RFC 1123 compliant [GH-3960]
 * storage/etcd3: Fix memory ballooning with standby instances [GH-3798]
 * storage/etcd3: Fix large lists (like token loading at startup) not being
   handled [GH-3772]
 * storage/postgresql: Fix compatibility with versions using custom string
   version tags [GH-3949]
 * storage/zookeeper: Update vendoring to fix freezing issues [GH-3896]
 * ui (Enterprise): Decoding the replication token should no longer error and
   prevent enabling of a secondary replication cluster via the ui.
 * plugin/gRPC: Add connection info to the request object [GH-3997]

## 0.9.3 (January 28th, 2018)

A regression from a feature merge disabled the Nomad secrets backend in 0.9.2.
This release re-enables the Nomad secrets backend; it is otherwise identical to
0.9.2.

## 0.9.2 (January 26th, 2018)

SECURITY:

 * Okta Auth Backend: While the Okta auth backend was successfully verifying
   usernames and passwords, it was not checking the returned state of the
   account, so accounts that had been marked locked out could still be used to
   log in. Only accounts in SUCCESS or PASSWORD_WARN states are now allowed.
 * Periodic Tokens: A regression in 0.9.1 meant that periodic tokens created by
   the AppRole, AWS, and Cert auth backends would expire when the max TTL for
   the backend/mount/system was hit instead of their stated behavior of living
   as long as they are renewed. This is now fixed; existing tokens do not have
   to be reissued as this was purely a regression in the renewal logic.
 * Seal Wrapping: During certain replication states values written marked for
   seal wrapping may not be wrapped on the secondaries. This has been fixed,
   and existing values will be wrapped on next read or write. This does not
   affect the barrier keys.

DEPRECATIONS/CHANGES:

 * `sys/health` DR Secondary Reporting: The `replication_dr_secondary` bool
   returned by `sys/health` could be misleading since it would be `false` both
   when a cluster was not a DR secondary but also when the node is a standby in
   the cluster and has not yet fully received state from the active node. This
   could cause health checks on LBs to decide that the node was acceptable for
   traffic even though DR secondaries cannot handle normal Vault traffic. (In
   other words, the bool could only convey "yes" or "no" but not "not sure
   yet".) This has been replaced by `replication_dr_mode` and
   `replication_perf_mode` which are string values that convey the current
   state of the node; a value of `disabled` indicates that replication is
   disabled or the state is still being discovered. As a result, an LB check
   can positively verify that the node is both not `disabled` and is not a DR
   secondary, and avoid sending traffic to it if either is true.
 * PKI Secret Backend Roles parameter types: For `ou` and `organization`
   in role definitions in the PKI secret backend, input can now be a
   comma-separated string or an array of strings. Reading a role will
   now return arrays for these parameters.
 * Plugin API Changes: The plugin API has been updated to utilize golang's
   context.Context package. Many function signatures now accept a context
   object as the first parameter. Existing plugins will need to pull in the
   latest Vault code and update their function signatures to begin using
   context and the new gRPC transport.

FEATURES:

 * **gRPC Backend Plugins**: Backend plugins now use gRPC for transport,
   allowing them to be written in other languages.
 * **Brand New CLI**: Vault has a brand new CLI interface that is significantly
   streamlined, supports autocomplete, and is almost entirely backwards
   compatible.
 * **UI: PKI Secret Backend (Enterprise)**: Configure PKI secret backends,
   create and browse roles and certificates, and issue and sign certificates via
   the listed roles.

IMPROVEMENTS:

 * auth/aws: Handle IAM headers produced by clients that formulate numbers as
   ints rather than strings [GH-3763]
 * auth/okta: Support JSON lists when specifying groups and policies [GH-3801]
 * autoseal/hsm: Attempt reconnecting to the HSM on certain kinds of issues,
   including HA scenarios for some Gemalto HSMs.
   (Enterprise)
 * cli: Output password prompts to stderr to make it easier to pipe an output
   token to another command [GH-3782]
 * core: Report replication status in `sys/health` [GH-3810]
 * physical/s3: Allow using paths with S3 for non-AWS deployments [GH-3730]
 * physical/s3: Add ability to disable SSL for non-AWS deployments [GH-3730]
 * plugins: Args for plugins can now be specified separately from the command,
   allowing the same output format and input format for plugin information
   [GH-3778]
 * secret/pki: `ou` and `organization` can now be specified as a
   comma-separated string or an array of strings [GH-3804]
 * plugins: Plugins will fall back to using netrpc as the communication protocol
   on older versions of Vault [GH-3833]

BUG FIXES:

 * auth/(approle,aws,cert): Fix behavior where periodic tokens generated by
   these backends could not have their TTL renewed beyond the system/mount max
   TTL value [GH-3803]
 * auth/aws: Fix error returned if `bound_iam_principal_arn` was given to an
   existing role update [GH-3843]
 * core/sealwrap: Speed improvements and bug fixes (Enterprise)
 * identity: Delete group alias when an external group is deleted [GH-3773]
 * legacymfa/duo: Fix intermittent panic when Duo could not be reached
   [GH-2030]
 * secret/database: Fix a location where a lock could potentially not be
   released, leading to deadlock [GH-3774]
 * secret/(all databases) Fix behavior where if a max TTL was specified but no
   default TTL was specified the system/mount default TTL would be used but not
   be capped by the local max TTL [GH-3814]
 * secret/database: Fix an issue where plugins were not closed properly if they
   failed to initialize [GH-3768]
 * ui: mounting a secret backend will now properly set `max_lease_ttl` and
   `default_lease_ttl` when specified - previously both fields set
   `default_lease_ttl`.

## 0.9.1 (December 21st, 2017)

DEPRECATIONS/CHANGES:

 * AppRole Case Sensitivity: In prior versions of Vault, `list` operations
   against AppRole roles would require preserving case in the role name, even
   though most other operations within AppRole are case-insensitive with
   respect to the role name. This has been fixed; existing roles will behave as
   they have in the past, but new roles will act case-insensitively in these
   cases.
 * Token Auth Backend Roles parameter types: For `allowed_policies` and
   `disallowed_policies` in role definitions in the token auth backend, input
   can now be a comma-separated string or an array of strings. Reading a role
   will now return arrays for these parameters.
 * Transit key exporting: You can now mark a key in the `transit` backend as
   `exportable` at any time, rather than just at creation time; however, once
   this value is set, it still cannot be unset.
 * PKI Secret Backend Roles parameter types: For `allowed_domains` and
   `key_usage` in role definitions in the PKI secret backend, input
   can now be a comma-separated string or an array of strings. Reading a role
   will now return arrays for these parameters.
 * SSH Dynamic Keys Method Defaults to 2048-bit Keys: When using the dynamic
   key method in the SSH backend, the default is now to use 2048-bit keys if no
   specific key bit size is specified.
 * Consul Secret Backend lease handling: The `consul` secret backend can now
   accept both strings and integer numbers of seconds for its lease value. The
   value returned on a role read will be an integer number of seconds instead
   of a human-friendly string.
 * Unprintable characters not allowed in API paths: Unprintable characters are
   no longer allowed in names in the API (paths and path parameters), with an
   extra restriction on whitespace characters. Allowed characters are those
   that are considered printable by Unicode plus spaces.

FEATURES:

 * **Transit Backup/Restore**: The `transit` backend now supports a backup
   operation that can export a given key, including all key versions and
   configuration, as well as a restore operation allowing import into another
   Vault.
 * **gRPC Database Plugins**: Database plugins now use gRPC for transport,
   allowing them to be written in other languages.
 * **Nomad Secret Backend**: Nomad ACL tokens can now be generated and revoked
   using Vault.
 * **TLS Cert Auth Backend Improvements**: The `cert` auth backend can now
   match against custom certificate extensions via exact or glob matching, and
   additionally supports max_ttl and periodic token toggles.

IMPROVEMENTS:

 * auth/cert: Support custom certificate constraints [GH-3634]
 * auth/cert: Support setting `max_ttl` and `period` [GH-3642]
 * audit/file: Setting a file mode of `0000` will now disable Vault from
   automatically `chmod`ing the log file [GH-3649]
 * auth/github: The legacy MFA system can now be used with the GitHub auth
   backend [GH-3696]
 * auth/okta: The legacy MFA system can now be used with the Okta auth backend
   [GH-3653]
 * auth/token: `allowed_policies` and `disallowed_policies` can now be specified
   as a comma-separated string or an array of strings [GH-3641]
 * command/server: The log level can now be specified with `VAULT_LOG_LEVEL`
   [GH-3721]
 * core: Period values from auth backends will now be checked and applied to the
   TTL value directly by core on login and renewal requests [GH-3677]
 * database/mongodb: Add optional `write_concern` parameter, which can be set
   during database configuration. This establishes a session-wide [write
   concern](https://docs.mongodb.com/manual/reference/write-concern/) for the
   lifecycle of the mount [GH-3646]
 * http: Request path containing non-printable characters will return 400 - Bad
   Request [GH-3697]
 * mfa/okta: Filter a given email address as a login filter, allowing operation
   when login email and account email are different
 * plugins: Make Vault more resilient when unsealing when plugins are
   unavailable [GH-3686]
 * secret/pki: `allowed_domains` and `key_usage` can now be specified
   as a comma-separated string or an array of strings [GH-3642]
 * secret/ssh: Allow 4096-bit keys to be used in dynamic key method [GH-3593]
 * secret/consul: The Consul secret backend now uses the value of `lease` set
   on the role, if set, when renewing a secret. [GH-3796]
 * storage/mysql: Don't attempt database creation if it exists, which can help
   under certain permissions constraints [GH-3716]

BUG FIXES:

 * api/status (enterprise): Fix status reporting when using an auto seal
 * auth/approle: Fix case-sensitive/insensitive comparison issue [GH-3665]
 * auth/cert: Return `allowed_names` on role read [GH-3654]
 * auth/ldap: Fix incorrect control information being sent [GH-3402] [GH-3496]
   [GH-3625] [GH-3656]
 * core: Fix seal status reporting when using an autoseal
 * core: Add creation path to wrap info for a control group token
 * core: Fix potential panic that could occur using plugins when a node
   transitioned from active to standby [GH-3638]
 * core: Fix memory ballooning when a connection would connect to the cluster
   port and then go away -- redux! [GH-3680]
 * core: Replace recursive token revocation logic with depth-first logic, which
   can avoid hitting stack depth limits in extreme cases [GH-2348]
 * core: When doing a read on configured audited-headers, properly handle case
   insensitivity [GH-3701]
 * core/pkcs11 (enterprise): Fix panic when PKCS#11 library is not readable
 * database/mysql: Allow the creation statement to use commands that are not yet
   supported by the prepare statement protocol [GH-3619]
 * plugin/auth-gcp: Fix IAM roles when using `allow_gce_inference` [VPAG-19]

## 0.9.0.1 (November 21st, 2017) (Enterprise Only)

IMPROVEMENTS:

 * auth/gcp: Support seal wrapping of configuration parameters
 * auth/kubernetes: Support seal wrapping of configuration parameters

BUG FIXES:

 * Fix an upgrade issue with some physical backends when migrating from legacy
   HSM stored key support to the new Seal Wrap mechanism

## 0.9.0 (November 14th, 2017)

DEPRECATIONS/CHANGES:

 * HSM config parameter requirements: When using Vault with an HSM, a new
   parameter is required: `hmac_key_label`.  This performs a similar function to
   `key_label` but for the HMAC key Vault will use. Vault will generate a
   suitable key if this value is specified and `generate_key` is set true.
 * API HTTP client behavior: When calling `NewClient` the API no longer
   modifies the provided client/transport. In particular this means it will no
   longer enable redirection limiting and HTTP/2 support on custom clients. It
   is suggested that if you want to make changes to an HTTP client that you use
   one created by `DefaultConfig` as a starting point.
 * AWS EC2 client nonce behavior: The client nonce generated by the backend
   that gets returned along with the authentication response will be audited in
   plaintext. If this is undesired, the clients can choose to supply a custom
   nonce to the login endpoint. The custom nonce set by the client will from
   now on, not be returned back with the authentication response, and hence not
   audit logged.
 * AWS Auth role options: The API will now error when trying to create or
   update a role with the mutually-exclusive options
   `disallow_reauthentication` and `allow_instance_migration`.
 * SSH CA role read changes: When reading back a role from the `ssh` backend,
   the TTL/max TTL values will now be an integer number of seconds rather than
   a string. This better matches the API elsewhere in Vault.
 * SSH role list changes: When listing roles from the `ssh` backend via the API,
   the response data will additionally return a `key_info` map that will contain
   a map of each key with a corresponding object containing the `key_type`.
 * More granularity in audit logs: Audit request and response entires are still
   in RFC3339 format but now have a granularity of nanoseconds.
 * High availability related values have been moved out of the `storage` and
   `ha_storage` stanzas, and into the top-level configuration. `redirect_addr`
   has been renamed to `api_addr`. The stanzas still support accepting
   HA-related values to maintain backward compatibility, but top-level values
   will take precedence.
 * A new `seal` stanza has been added to the configuration file, which is
   optional and enables configuration of the seal type to use for additional
   data protection, such as using HSM or Cloud KMS solutions to encrypt and
   decrypt data.

FEATURES:

 * **RSA Support for Transit Backend**: Transit backend can now generate RSA
   keys which can be used for encryption and signing. [GH-3489]
 * **Identity System**: Now in open source and with significant enhancements,
   Identity is an integrated system for understanding users across tokens and
   enabling easier management of users directly and via groups.
 * **External Groups in Identity**: Vault can now automatically assign users
   and systems to groups in Identity based on their membership in external
   groups.
 * **Seal Wrap / FIPS 140-2 Compatibility (Enterprise)**: Vault can now take
   advantage of FIPS 140-2-certified HSMs to ensure that Critical Security
   Parameters are protected in a compliant fashion. Vault's implementation has
   received a statement of compliance from Leidos.
 * **Control Groups (Enterprise)**: Require multiple members of an Identity
   group to authorize a requested action before it is allowed to run.
 * **Cloud Auto-Unseal (Enterprise)**: Automatically unseal Vault using AWS KMS
   and GCP CKMS.
 * **Sentinel Integration (Enterprise)**: Take advantage of HashiCorp Sentinel
   to create extremely flexible access control policies -- even on
   unauthenticated endpoints.
 * **Barrier Rekey Support for Auto-Unseal (Enterprise)**: When using auto-unsealing
   functionality, the `rekey` operation is now supported; it uses recovery keys
   to authorize the master key rekey.
 * **Operation Token for Disaster Recovery Actions (Enterprise)**: When using
   Disaster Recovery replication, a token can be created that can be used to
   authorize actions such as promotion and updating primary information, rather
   than using recovery keys.
 * **Trigger Auto-Unseal with Recovery Keys (Enterprise)**: When using
   auto-unsealing, a request to unseal Vault can be triggered by a threshold of
   recovery keys, rather than requiring the Vault process to be restarted.
 * **UI Redesign (Enterprise)**: All new experience for the Vault Enterprise
   UI. The look and feel has been completely redesigned to give users a better
   experience and make managing secrets fast and easy.
 * **UI: SSH Secret Backend (Enterprise)**: Configure an SSH secret backend,
   create and browse roles. And use them to sign keys or generate one time
   passwords.
 * **UI: AWS Secret Backend (Enterprise)**: You can now configure the AWS
   backend via the Vault Enterprise UI. In addition you can create roles,
   browse the roles and Generate IAM Credentials from them in the UI.

IMPROVEMENTS:

 * api: Add ability to set custom headers on each call [GH-3394]
 * command/server: Add config option to disable requesting client certificates
   [GH-3373]
 * auth/aws: Max retries can now be customized for the AWS client [GH-3965]
 * core: Disallow mounting underneath an existing path, not just over [GH-2919]
 * physical/file: Use `700` as permissions when creating directories. The files
   themselves were `600` and are all encrypted, but this doesn't hurt.
 * secret/aws: Add ability to use custom IAM/STS endpoints [GH-3416]
 * secret/aws: Max retries can now be customized for the AWS client [GH-3965]
 * secret/cassandra: Work around Cassandra ignoring consistency levels for a
   user listing query [GH-3469]
 * secret/pki: Private keys can now be marshalled as PKCS#8 [GH-3518]
 * secret/pki: Allow entering URLs for `pki` as both comma-separated strings and JSON
   arrays [GH-3409]
 * secret/ssh: Role TTL/max TTL can now be specified as either a string or an
   integer [GH-3507]
 * secret/transit: Sign and verify operations now support a `none` hash
   algorithm to allow signing/verifying pre-hashed data [GH-3448]
 * secret/database: Add the ability to glob allowed roles in the Database Backend [GH-3387]
 * ui (enterprise): Support for RSA keys in the transit backend
 * ui (enterprise): Support for DR Operation Token generation, promoting, and
   updating primary on DR Secondary clusters

BUG FIXES:

 * api: Fix panic when setting a custom HTTP client but with a nil transport
   [GH-3435] [GH-3437]
 * api: Fix authing to the `cert` backend when the CA for the client cert is
   not known to the server's listener [GH-2946]
 * auth/approle: Create role ID index during read if a role is missing one [GH-3561]
 * auth/aws: Don't allow mutually exclusive options [GH-3291]
 * auth/radius: Fix logging in in some situations [GH-3461]
 * core: Fix memleak when a connection would connect to the cluster port and
   then go away [GH-3513]
 * core: Fix panic if a single-use token is used to step-down or seal [GH-3497]
 * core: Set rather than add headers to prevent some duplicated headers in
   responses when requests were forwarded to the active node [GH-3485]
 * physical/etcd3: Fix some listing issues due to how etcd3 does prefix
   matching [GH-3406]
 * physical/etcd3: Fix case where standbys can lose their etcd client lease
   [GH-3031]
 * physical/file: Fix listing when underscores are the first component of a
   path [GH-3476]
 * plugins: Allow response errors to be returned from backend plugins [GH-3412]
 * secret/transit: Fix panic if the length of the input ciphertext was less
   than the expected nonce length [GH-3521]
 * ui (enterprise): Reinstate support for generic secret backends - this was
   erroneously removed in a previous release

## 0.8.3 (September 19th, 2017)

CHANGES:

 * Policy input/output standardization: For all built-in authentication
   backends, policies can now be specified as a comma-delimited string or an
   array if using JSON as API input; on read, policies will be returned as an
   array; and the `default` policy will not be forcefully added to policies
   saved in configurations. Please note that the `default` policy will continue
   to be added to generated tokens, however, rather than backends adding
   `default` to the given set of input policies (in some cases, and not in
   others), the stored set will reflect the user-specified set.
 * `sign-self-issued` modifies Issuer in generated certificates: In 0.8.2 the
   endpoint would not modify the Issuer in the generated certificate, leaving
   the output self-issued. Although theoretically valid, in practice crypto
   stacks were unhappy validating paths containing such certs. As a result,
   `sign-self-issued` now encodes the signing CA's Subject DN into the Issuer
   DN of the generated certificate.
 * `sys/raw` requires enabling: While the `sys/raw` endpoint can be extremely
   useful in break-glass or support scenarios, it is also extremely dangerous.
   As of now, a configuration file option `raw_storage_endpoint` must be set in
   order to enable this API endpoint. Once set, the available functionality has
   been enhanced slightly; it now supports listing and decrypting most of
   Vault's core data structures, except for the encryption keyring itself.
 * `generic` is now `kv`: To better reflect its actual use, the `generic`
   backend is now `kv`. Using `generic` will still work for backwards
   compatibility.

FEATURES:

 * **GCE Support for GCP Auth**: GCE instances can now authenticate to Vault
   using machine credentials.
 * **Support for Kubernetes Service Account Auth**: Kubernetes Service Accounts
   can now authenticate to vault using JWT tokens.

IMPROVEMENTS:

 * configuration: Provide a config option to store Vault server's process ID
   (PID) in a file [GH-3321]
 * mfa (Enterprise): Add the ability to use identity metadata in username format
 * mfa/okta (Enterprise): Add support for configuring base_url for API calls
 * secret/pki: `sign-intermediate` will now allow specifying a `ttl` value
   longer than the signing CA certificate's NotAfter value. [GH-3325]
 * sys/raw: Raw storage access is now disabled by default [GH-3329]

BUG FIXES:

 * auth/okta: Fix regression that removed the ability to set base_url [GH-3313]
 * core: Fix panic while loading leases at startup on ARM processors
   [GH-3314]
 * secret/pki: Fix `sign-self-issued` encoding the wrong subject public key
   [GH-3325]

## 0.8.2.1 (September 11th, 2017) (Enterprise Only)

BUG FIXES:

 * Fix an issue upgrading to 0.8.2 for Enterprise customers.

## 0.8.2 (September 5th, 2017)

SECURITY:

* In prior versions of Vault, if authenticating via AWS IAM and requesting a
  periodic token, the period was not properly respected. This could lead to
  tokens expiring unexpectedly, or a token lifetime being longer than expected.
  Upon token renewal with Vault 0.8.2 the period will be properly enforced.

DEPRECATIONS/CHANGES:

* `vault ssh` users should supply `-mode` and `-role` to reduce the number of
  API calls. A future version of Vault will mark these optional values are
  required. Failure to supply `-mode` or `-role` will result in a warning.
* Vault plugins will first briefly run a restricted version of the plugin to
  fetch metadata, and then lazy-load the plugin on first request to prevent
  crash/deadlock of Vault during the unseal process. Plugins will need to be
  built with the latest changes in order for them to run properly.

FEATURES:

* **Lazy Lease Loading**: On startup, Vault will now load leases from storage
  in a lazy fashion (token checks and revocation/renewal requests still force
  an immediate load). For larger installations this can significantly reduce
  downtime when switching active nodes or bringing Vault up from cold start.
* **SSH CA Login with `vault ssh`**: `vault ssh` now supports the SSH CA
  backend for authenticating to machines. It also supports remote host key
  verification through the SSH CA backend, if enabled.
* **Signing of Self-Issued Certs in PKI**: The `pki` backend now supports
  signing self-issued CA certs. This is useful when switching root CAs.

IMPROVEMENTS:

 * audit/file: Allow specifying `stdout` as the `file_path` to log to standard
   output [GH-3235]
 * auth/aws: Allow wildcards in `bound_iam_principal_arn` [GH-3213]
 * auth/okta: Compare groups case-insensitively since Okta is only
   case-preserving [GH-3240]
 * auth/okta: Standardize Okta configuration APIs across backends [GH-3245]
 * cli: Add subcommand autocompletion that can be enabled with
   `vault -autocomplete-install` [GH-3223]
 * cli: Add ability to handle wrapped responses when using `vault auth`. What
   is output depends on the other given flags; see the help output for that
   command for more information. [GH-3263]
 * core: TLS cipher suites used for cluster behavior can now be set via
   `cluster_cipher_suites` in configuration [GH-3228]
 * core: The `plugin_name` can now either be specified directly as part of the
   parameter or within the `config` object when mounting a secret or auth backend
   via `sys/mounts/:path` or `sys/auth/:path` respectively [GH-3202]
 * core: It is now possible to update the `description` of a mount when
   mount-tuning, although this must be done through the HTTP layer [GH-3285]
 * secret/databases/mongo: If an EOF is encountered, attempt reconnecting and
   retrying the operation [GH-3269]
 * secret/pki: TTLs can now be specified as a string or an integer number of
   seconds [GH-3270]
 * secret/pki: Self-issued certs can now be signed via
   `pki/root/sign-self-issued` [GH-3274]
 * storage/gcp: Use application default credentials if they exist [GH-3248]

BUG FIXES:

 * auth/aws: Properly use role-set period values for IAM-derived token renewals
   [GH-3220]
 * auth/okta: Fix updating organization/ttl/max_ttl after initial setting
   [GH-3236]
 * core: Fix PROXY when underlying connection is TLS [GH-3195]
 * core: Policy-related commands would sometimes fail to act case-insensitively
   [GH-3210]
 * storage/consul: Fix parsing TLS configuration when using a bare IPv6 address
   [GH-3268]
 * plugins: Lazy-load plugins to prevent crash/deadlock during unseal process.
   [GH-3255]
 * plugins: Skip mounting plugin-based secret and credential mounts when setting
   up mounts if the plugin is no longer present in the catalog. [GH-3255]

## 0.8.1 (August 16th, 2017)

DEPRECATIONS/CHANGES:

 * PKI Root Generation: Calling `pki/root/generate` when a CA cert/key already
   exists will now return a `204` instead of overwriting an existing root. If
   you want to recreate the root, first run a delete operation on `pki/root`
   (requires `sudo` capability), then generate it again.

FEATURES:

 * **Oracle Secret Backend**: There is now an external plugin to support leased
   credentials for Oracle databases (distributed separately).
 * **GCP IAM Auth Backend**: There is now an authentication backend that allows
   using GCP IAM credentials to retrieve Vault tokens. This is available as
   both a plugin and built-in to Vault.
 * **PingID Push Support for Path-Based MFA (Enterprise)**: PingID Push can
   now be used for MFA with the new path-based MFA introduced in Vault
   Enterprise 0.8.
 * **Permitted DNS Domains Support in PKI**: The `pki` backend now supports
   specifying permitted DNS domains for CA certificates, allowing you to
   narrowly scope the set of domains for which a CA can issue or sign child
   certificates.
 * **Plugin Backend Reload Endpoint**: Plugin backends can now be triggered to
   reload using the `sys/plugins/reload/backend` endpoint and providing either
   the plugin name or the mounts to reload.
 * **Self-Reloading Plugins**: The plugin system will now attempt to reload a
   crashed or stopped plugin, once per request.

IMPROVEMENTS:

 * auth/approle: Allow array input for policies in addition to comma-delimited
   strings [GH-3163]
 * plugins: Send logs through Vault's logger rather than stdout [GH-3142]
 * secret/pki: Add `pki/root` delete operation [GH-3165]
 * secret/pki: Don't overwrite an existing root cert/key when calling generate
   [GH-3165]

BUG FIXES:

 * aws: Don't prefer a nil HTTP client over an existing one [GH-3159]
 * core: If there is an error when checking for create/update existence, return
   500 instead of 400 [GH-3162]
 * secret/database: Avoid creating usernames that are too long for legacy MySQL
   [GH-3138]

## 0.8.0 (August 9th, 2017)

SECURITY:

 * We've added a note to the docs about the way the GitHub auth backend works
   as it may not be readily apparent that GitHub personal access tokens, which
   are used by the backend, can be used for unauthorized access if they are
   stolen from third party services and access to Vault is public.

DEPRECATIONS/CHANGES:

 * Database Plugin Backends: Passwords generated for these backends now
   enforce stricter password requirements, as opposed to the previous behavior
   of returning a randomized UUID. Passwords are of length 20, and have a `A1a-`
   characters prepended to ensure stricter requirements. No regressions are
   expected from this change. (For database backends that were previously
   substituting underscores for hyphens in passwords, this will remain the
   case.)
 * Lease Endpoints: The endpoints `sys/renew`, `sys/revoke`, `sys/revoke-prefix`,
   `sys/revoke-force` have been deprecated and relocated under `sys/leases`.
   Additionally, the deprecated path `sys/revoke-force` now requires the `sudo`
   capability.
 * Response Wrapping Lookup Unauthenticated: The `sys/wrapping/lookup` endpoint
   is now unauthenticated. This allows introspection of the wrapping info by
   clients that only have the wrapping token without then invalidating the
   token. Validation functions/checks are still performed on the token.

FEATURES:

 * **Cassandra Storage**: Cassandra can now be used for Vault storage
 * **CockroachDB Storage**: CockroachDB can now be used for Vault storage
 * **CouchDB Storage**: CouchDB can now be used for Vault storage
 * **SAP HANA Database Plugin**: The `databases` backend can now manage users
   for SAP HANA databases
 * **Plugin Backends**: Vault now supports running secret and auth backends as
   plugins. Plugins can be mounted like normal backends and can be developed
   independently from Vault.
 * **PROXY Protocol Support** Vault listeners can now be configured to honor
   PROXY protocol v1 information to allow passing real client IPs into Vault. A
   list of authorized addresses (IPs or subnets) can be defined and
   accept/reject behavior controlled.
 * **Lease Lookup and Browsing in the Vault Enterprise UI**: Vault Enterprise UI
   now supports lookup and listing of leases and the associated actions from the
   `sys/leases` endpoints in the API. These are located in the new top level
   navigation item "Leases".
 * **Filtered Mounts for Performance Mode Replication**: Whitelists or
   blacklists of mounts can be defined per-secondary to control which mounts
   are actually replicated to that secondary. This can allow targeted
   replication of specific sets of data to specific geolocations/datacenters.
 * **Disaster Recovery Mode Replication (Enterprise Only)**: There is a new
   replication mode, Disaster Recovery (DR), that performs full real-time
   replication (including tokens and leases) to DR secondaries. DR secondaries
   cannot handle client requests, but can be promoted to primary as needed for
   failover.
 * **Manage New Replication Features in the Vault Enterprise UI**: Support for
   Replication features in Vault Enterprise UI has expanded to include new DR
   Replication mode and management of Filtered Mounts in Performance Replication
   mode.
 * **Vault Identity (Enterprise Only)**: Vault's new Identity system allows
   correlation of users across tokens. At present this is only used for MFA,
   but will be the foundation of many other features going forward.
 * **Duo Push, Okta Push, and TOTP MFA For All Authenticated Paths (Enterprise
   Only)**: A brand new MFA system built on top of Identity allows MFA
   (currently Duo Push, Okta Push, and TOTP) for any authenticated path within
   Vault. MFA methods can be configured centrally, and TOTP keys live within
   the user's Identity information to allow using the same key across tokens.
   Specific MFA method(s) required for any given path within Vault can be
   specified in normal ACL path statements.

IMPROVEMENTS:

 * api: Add client method for a secret renewer background process [GH-2886]
 * api: Add `RenewTokenAsSelf` [GH-2886]
 * api: Client timeout can now be adjusted with the `VAULT_CLIENT_TIMEOUT` env
   var or with a new API function [GH-2956]
 * api/cli: Client will now attempt to look up SRV records for the given Vault
   hostname [GH-3035]
 * audit/socket: Enhance reconnection logic and don't require the connection to
   be established at unseal time [GH-2934]
 * audit/file: Opportunistically try re-opening the file on error [GH-2999]
 * auth/approle: Add role name to token metadata [GH-2985]
 * auth/okta: Allow specifying `ttl`/`max_ttl` inside the mount [GH-2915]
 * cli: Client timeout can now be adjusted with the `VAULT_CLIENT_TIMEOUT` env
   var [GH-2956]
 * command/auth: Add `-token-only` flag to `vault auth` that returns only the
   token on stdout and does not store it via the token helper [GH-2855]
 * core: CORS allowed origins can now be configured [GH-2021]
 * core: Add metrics counters for audit log failures [GH-2863]
 * cors: Allow setting allowed headers via the API instead of always using
   wildcard [GH-3023]
 * secret/ssh: Allow specifying the key ID format using template values for CA
   type [GH-2888]
 * server: Add `tls_client_ca_file` option for specifying a CA file to use for
   client certificate verification when `tls_require_and_verify_client_cert` is
   enabled [GH-3034]
 * storage/cockroachdb: Add CockroachDB storage backend [GH-2713]
 * storage/couchdb: Add CouchDB storage backend [GH-2880]
 * storage/mssql: Add `max_parallel` [GH-3026]
 * storage/postgresql: Add `max_parallel` [GH-3026]
 * storage/postgresql: Improve listing speed [GH-2945]
 * storage/s3: More efficient paging when an object has a lot of subobjects
   [GH-2780]
 * sys/wrapping: Make `sys/wrapping/lookup` unauthenticated [GH-3084]
 * sys/wrapping: Wrapped tokens now store the original request path of the data
   [GH-3100]
 * telemetry: Add support for DogStatsD [GH-2490]

BUG FIXES:

 * api/health: Don't treat standby `429` codes as an error [GH-2850]
 * api/leases: Fix lease lookup returning lease properties at the top level
 * audit: Fix panic when audit logging a read operation on an asymmetric
   `transit` key [GH-2958]
 * auth/approle: Fix panic when secret and cidr list not provided in role
   [GH-3075]
 * auth/aws: Look up proper account ID on token renew [GH-3012]
 * auth/aws: Store IAM header in all cases when it changes [GH-3004]
 * auth/ldap: Verify given certificate is PEM encoded instead of failing
   silently [GH-3016]
 * auth/token: Don't allow using the same token ID twice when manually
   specifying [GH-2916]
 * cli: Fix issue with parsing keys that start with special characters [GH-2998]
 * core: Relocated `sys/leases/renew` returns same payload as original
   `sys/leases` endpoint [GH-2891]
 * secret/ssh: Fix panic when signing with incorrect key type [GH-3072]
 * secret/totp: Ensure codes can only be used once. This makes some automated
   workflows harder but complies with the RFC. [GH-2908]
 * secret/transit: Fix locking when creating a key with unsupported options
   [GH-2974]

## 0.7.3 (June 7th, 2017)

SECURITY:

 * Cert auth backend now checks validity of individual certificates: In
   previous versions of Vault, validity (e.g. expiration) of individual leaf
   certificates added for authentication was not checked. This was done to make
   it easier for administrators to control lifecycles of individual
   certificates added to the backend, e.g. the authentication material being
   checked was access to that specific certificate's private key rather than
   all private keys signed by a CA. However, this behavior is often unexpected
   and as a result can lead to insecure deployments, so we are now validating
   these certificates as well.
 * App-ID path salting was skipped in 0.7.1/0.7.2: A regression in 0.7.1/0.7.2
   caused the HMACing of any App-ID information stored in paths (including
   actual app-IDs and user-IDs) to be unsalted and written as-is from the API.
   In 0.7.3 any such paths will be automatically changed to salted versions on
   access (e.g. login or read); however, if you created new app-IDs or user-IDs
   in 0.7.1/0.7.2, you may want to consider whether any users with access to
   Vault's underlying data store may have intercepted these values, and
   revoke/roll them.

DEPRECATIONS/CHANGES:

 * Step-Down is Forwarded: When a step-down is issued against a non-active node
   in an HA cluster, it will now forward the request to the active node.

FEATURES:

 * **ed25519 Signing/Verification in Transit with Key Derivation**: The
   `transit` backend now supports generating
   [ed25519](https://ed25519.cr.yp.to/) keys for signing and verification
   functionality. These keys support derivation, allowing you to modify the
   actual encryption key used by supplying a `context` value.
 * **Key Version Specification for Encryption in Transit**: You can now specify
   the version of a key you use to wish to generate a signature, ciphertext, or
   HMAC. This can be controlled by the `min_encryption_version` key
   configuration property.
 * **Replication Primary Discovery (Enterprise)**: Replication primaries will
   now advertise the addresses of their local HA cluster members to replication
   secondaries. This helps recovery if the primary active node goes down and
   neither service discovery nor load balancers are in use to steer clients.

IMPROVEMENTS:

 * api/health: Add Sys().Health() [GH-2805]
 * audit: Add auth information to requests that error out [GH-2754]
 * command/auth: Add `-no-store` option that prevents the auth command from
   storing the returned token into the configured token helper [GH-2809]
 * core/forwarding: Request forwarding now heartbeats to prevent unused
   connections from being terminated by firewalls or proxies
 * plugins/databases: Add MongoDB as an internal database plugin [GH-2698]
 * storage/dynamodb: Add a method for checking the existence of children,
   speeding up deletion operations in the DynamoDB storage backend [GH-2722]
 * storage/mysql: Add max_parallel parameter to MySQL backend [GH-2760]
 * secret/databases: Support listing connections [GH-2823]
 * secret/databases: Support custom renewal statements in Postgres database
   plugin [GH-2788]
 * secret/databases: Use the role name as part of generated credentials
   [GH-2812]
 * ui (Enterprise): Transit key and secret browsing UI handle large lists better
 * ui (Enterprise): root tokens are no longer persisted
 * ui (Enterprise): support for mounting Database and TOTP secret backends

BUG FIXES:

 * auth/app-id: Fix regression causing loading of salts to be skipped
 * auth/aws: Improve EC2 describe instances performance [GH-2766]
 * auth/aws: Fix lookup of some instance profile ARNs [GH-2802]
 * auth/aws: Resolve ARNs to internal AWS IDs which makes lookup at various
   points (e.g. renewal time) more robust [GH-2814]
 * auth/aws: Properly honor configured period when using IAM authentication
   [GH-2825]
 * auth/aws: Check that a bound IAM principal is not empty (in the current
   state of the role) before requiring it match the previously authenticated
   client [GH-2781]
 * auth/cert: Fix panic on renewal [GH-2749]
 * auth/cert: Certificate verification for non-CA certs [GH-2761]
 * core/acl: Prevent race condition when compiling ACLs in some scenarios
   [GH-2826]
 * secret/database: Increase wrapping token TTL; in a loaded scenario it could
   be too short
 * secret/generic: Allow integers to be set as the value of `ttl` field as the
   documentation claims is supported [GH-2699]
 * secret/ssh: Added host key callback to ssh client config [GH-2752]
 * storage/s3: Avoid a panic when some bad data is returned [GH-2785]
 * storage/dynamodb: Fix list functions working improperly on Windows [GH-2789]
 * storage/file: Don't leak file descriptors in some error cases
 * storage/swift: Fix pre-v3 project/tenant name reading [GH-2803]

## 0.7.2 (May 8th, 2017)

BUG FIXES:

 * audit: Fix auditing entries containing certain kinds of time values
   [GH-2689]

## 0.7.1 (May 5th, 2017)

DEPRECATIONS/CHANGES:

 * LDAP Auth Backend: Group membership queries will now run as the `binddn`
   user when `binddn`/`bindpass` are configured, rather than as the
   authenticating user as was the case previously.

FEATURES:

 * **AWS IAM Authentication**: IAM principals can get Vault tokens
   automatically, opening AWS-based authentication to users, ECS containers,
   Lambda instances, and more. Signed client identity information retrieved
   using the AWS API `sts:GetCallerIdentity` is validated against the AWS STS
   service before issuing a Vault token. This backend is unified with the
   `aws-ec2` authentication backend under the name `aws`, and allows additional
   EC2-related restrictions to be applied during the IAM authentication; the
   previous EC2 behavior is also still available. [GH-2441]
 * **MSSQL Physical Backend**: You can now use Microsoft SQL Server as your
   Vault physical data store [GH-2546]
 * **Lease Listing and Lookup**: You can now introspect a lease to get its
   creation and expiration properties via `sys/leases/lookup`; with `sudo`
   capability you can also list leases for lookup, renewal, or revocation via
   that endpoint. Various lease functions (renew, revoke, revoke-prefix,
   revoke-force) have also been relocated to `sys/leases/`, but they also work
   at the old paths for compatibility. Reading (but not listing) leases via
   `sys/leases/lookup` is now a part of the current `default` policy. [GH-2650]
 * **TOTP Secret Backend**: You can now store multi-factor authentication keys
   in Vault and use the API to retrieve time-based one-time use passwords on
   demand. The backend can also be used to generate a new key and validate
   passwords generated by that key. [GH-2492]
 * **Database Secret Backend & Secure Plugins (Beta)**: This new secret backend
   combines the functionality of the MySQL, PostgreSQL, MSSQL, and Cassandra
   backends. It also provides a plugin interface for extendability through
   custom databases. [GH-2200]

IMPROVEMENTS:

 * auth/cert: Support for constraints on subject Common Name and DNS/email
   Subject Alternate Names in certificates [GH-2595]
 * auth/ldap: Use the binding credentials to search group membership rather
   than the user credentials [GH-2534]
 * cli/revoke: Add `-self` option to allow revoking the currently active token
   [GH-2596]
 * core: Randomize x coordinate in Shamir shares [GH-2621]
 * replication: Fix a bug when enabling `approle` on a primary before
   secondaries were connected
 * replication: Add heartbeating to ensure firewalls don't kill connections to
   primaries
 * secret/pki: Add `no_store` option that allows certificates to be issued
   without being stored. This removes the ability to look up and/or add to a
   CRL but helps with scaling to very large numbers of certificates. [GH-2565]
 * secret/pki: If used with a role parameter, the `sign-verbatim/<role>`
   endpoint honors the values of `generate_lease`, `no_store`, `ttl` and
   `max_ttl` from the given role [GH-2593]
 * secret/pki: Add role parameter `allow_glob_domains` that enables defining
   names in `allowed_domains` containing `*` glob patterns [GH-2517]
 * secret/pki: Update certificate storage to not use characters that are not
   supported on some filesystems [GH-2575]
 * storage/etcd3: Add `discovery_srv` option to query for SRV records to find
   servers [GH-2521]
 * storage/s3: Support `max_parallel` option to limit concurrent outstanding
   requests [GH-2466]
 * storage/s3: Use pooled transport for http client [GH-2481]
 * storage/swift: Allow domain values for V3 authentication [GH-2554]
 * tidy: Improvements to `auth/token/tidy` and `sys/leases/tidy` to handle more
   cleanup cases [GH-2452]

BUG FIXES:

 * api: Respect a configured path in Vault's address [GH-2588]
 * auth/aws-ec2: New bounds added as criteria to allow role creation [GH-2600]
 * auth/ldap: Don't lowercase groups attached to users [GH-2613]
 * cli: Don't panic if `vault write` is used with the `force` flag but no path
   [GH-2674]
 * core: Help operations should request forward since standbys may not have
   appropriate info [GH-2677]
 * replication: Fix enabling secondaries when certain mounts already existed on
   the primary
 * secret/mssql: Update mssql driver to support queries with colons [GH-2610]
 * secret/pki: Don't lowercase O/OU values in certs [GH-2555]
 * secret/pki: Don't attempt to validate IP SANs if none are provided [GH-2574]
 * secret/ssh: Don't automatically lowercase principles in issued SSH certs
   [GH-2591]
 * storage/consul: Properly handle state events rather than timing out
   [GH-2548]
 * storage/etcd3: Ensure locks are released if client is improperly shut down
   [GH-2526]

## 0.7.0 (March 21th, 2017)

SECURITY:

 * Common name not being validated when `exclude_cn_from_sans` option used in
   `pki` backend: When using a role in the `pki` backend that specified the
   `exclude_cn_from_sans` option, the common name would not then be properly
   validated against the role's constraints. This has been fixed. We recommend
   any users of this feature to upgrade to 0.7 as soon as feasible.

DEPRECATIONS/CHANGES:

 * List Operations Always Use Trailing Slash: Any list operation, whether via
   the `GET` or `LIST` HTTP verb, will now internally canonicalize the path to
   have a trailing slash. This makes policy writing more predictable, as it
   means clients will no longer work or fail based on which client they're
   using or which HTTP verb they're using. However, it also means that policies
   allowing `list` capability must be carefully checked to ensure that they
   contain a trailing slash; some policies may need to be split into multiple
   stanzas to accommodate.
 * PKI Defaults to Unleased Certificates: When issuing certificates from the
   PKI backend, by default, no leases will be issued. If you want to manually
   revoke a certificate, its serial number can be used with the `pki/revoke`
   endpoint. Issuing leases is still possible by enabling the `generate_lease`
   toggle in PKI role entries (this will default to `true` for upgrades, to
   keep existing behavior), which will allow using lease IDs to revoke
   certificates. For installations issuing large numbers of certificates (tens
   to hundreds of thousands, or millions), this will significantly improve
   Vault startup time since leases associated with these certificates will not
   have to be loaded; however note that it also means that revocation of a
   token used to issue certificates will no longer add these certificates to a
   CRL. If this behavior is desired or needed, consider keeping leases enabled
   and ensuring lifetimes are reasonable, and issue long-lived certificates via
   a different role with leases disabled.

FEATURES:

 * **Replication (Enterprise)**: Vault Enterprise now has support for creating
   a multi-datacenter replication set between clusters. The current replication
   offering is based on an asynchronous primary/secondary (1:N) model that
   replicates static data while keeping dynamic data (leases, tokens)
   cluster-local, focusing on horizontal scaling for high-throughput and
   high-fanout deployments.
 * **Response Wrapping & Replication in the Vault Enterprise UI**: Vault
   Enterprise UI now supports looking up and rotating response wrapping tokens,
   as well as creating tokens with arbitrary values inside. It also now
   supports replication functionality, enabling the configuration of a
   replication set in the UI.
 * **Expanded Access Control Policies**: Access control policies can now
   specify allowed and denied parameters -- and, optionally, their values -- to
   control what a client can and cannot submit during an API call. Policies can
   also specify minimum/maximum response wrapping TTLs to both enforce the use
   of response wrapping and control the duration of resultant wrapping tokens.
   See the [policies concepts
   page](https://www.vaultproject.io/docs/concepts/policies.html) for more
   information.
 * **SSH Backend As Certificate Authority**: The SSH backend can now be
   configured to sign host and user certificates. Each mount of the backend
   acts as an independent signing authority. The CA key pair can be configured
   for each mount and the public key is accessible via an unauthenticated API
   call; additionally, the backend can generate a public/private key pair for
   you. We recommend using separate mounts for signing host and user
   certificates.

IMPROVEMENTS:

 * api/request: Passing username and password information in API request
   [GH-2469]
 * audit: Logging the token's use count with authentication response and
   logging the remaining uses of the client token with request [GH-2437]
 * auth/approle: Support for restricting the number of uses on the tokens
   issued [GH-2435]
 * auth/aws-ec2: AWS EC2 auth backend now supports constraints for VPC ID,
   Subnet ID and Region [GH-2407]
 * auth/ldap: Use the value of the `LOGNAME` or `USER` env vars for the
   username if not explicitly set on the command line when authenticating
   [GH-2154]
 * audit: Support adding a configurable prefix (such as `@cee`) before each
   line [GH-2359]
 * core: Canonicalize list operations to use a trailing slash [GH-2390]
 * core: Add option to disable caching on a per-mount level [GH-2455]
 * core: Add ability to require valid client certs in listener config [GH-2457]
 * physical/dynamodb: Implement a session timeout to avoid having to use
   recovery mode in the case of an unclean shutdown, which makes HA much safer
   [GH-2141]
 * secret/pki: O (Organization) values can now be set to role-defined values
   for issued/signed certificates [GH-2369]
 * secret/pki: Certificates issued/signed from PKI backend do not generate
   leases by default [GH-2403]
 * secret/pki: When using DER format, still return the private key type
   [GH-2405]
 * secret/pki: Add an intermediate to the CA chain even if it lacks an
   authority key ID [GH-2465]
 * secret/pki: Add role option to use CSR SANs [GH-2489]
 * secret/ssh: SSH backend as CA to sign user and host certificates [GH-2208]
 * secret/ssh: Support reading of SSH CA public key from `config/ca` endpoint
   and also return it when CA key pair is generated [GH-2483]

BUG FIXES:

 * audit: When auditing headers use case-insensitive comparisons [GH-2362]
 * auth/aws-ec2: Return role period in seconds and not nanoseconds [GH-2374]
 * auth/okta: Fix panic if user had no local groups and/or policies set
   [GH-2367]
 * command/server: Fix parsing of redirect address when port is not mentioned
   [GH-2354]
 * physical/postgresql: Fix listing returning incorrect results if there were
   multiple levels of children [GH-2393]

## 0.6.5 (February 7th, 2017)

FEATURES:

 * **Okta Authentication**: A new Okta authentication backend allows you to use
   Okta usernames and passwords to authenticate to Vault. If provided with an
   appropriate Okta API token, group membership can be queried to assign
   policies; users and groups can be defined locally as well.
 * **RADIUS Authentication**: A new RADIUS authentication backend allows using
   a RADIUS server to authenticate to Vault. Policies can be configured for
   specific users or for any authenticated user.
 * **Exportable Transit Keys**: Keys in `transit` can now be marked as
   `exportable` at creation time. This allows a properly ACL'd user to retrieve
   the associated signing key, encryption key, or HMAC key. The `exportable`
   value is returned on a key policy read and cannot be changed, so if a key is
   marked `exportable` it will always be exportable, and if it is not it will
   never be exportable.
 * **Batch Transit Operations**: `encrypt`, `decrypt` and `rewrap` operations
   in the transit backend now support processing multiple input items in one
   call, returning the output of each item in the response.
 * **Configurable Audited HTTP Headers**: You can now specify headers that you
   want to have included in each audit entry, along with whether each header
   should be HMAC'd or kept plaintext. This can be useful for adding additional
   client or network metadata to the audit logs.
 * **Transit Backend UI (Enterprise)**: Vault Enterprise UI now supports the transit
   backend, allowing creation, viewing and editing of named keys as well as using
   those keys to perform supported transit operations directly in the UI.
 * **Socket Audit Backend** A new socket audit backend allows audit logs to be sent
   through TCP, UDP, or UNIX Sockets.

IMPROVEMENTS:

 * auth/aws-ec2: Add support for cross-account auth using STS [GH-2148]
 * auth/aws-ec2: Support issuing periodic tokens [GH-2324]
 * auth/github: Support listing teams and users [GH-2261]
 * auth/ldap: Support adding policies to local users directly, in addition to
   local groups [GH-2152]
 * command/server: Add ability to select and prefer server cipher suites
   [GH-2293]
 * core: Add a nonce to unseal operations as a check (useful mostly for
   support, not as a security principle) [GH-2276]
 * duo: Added ability to supply extra context to Duo pushes [GH-2118]
 * physical/consul: Add option for setting consistency mode on Consul gets
   [GH-2282]
 * physical/etcd: Full v3 API support; code will autodetect which API version
   to use. The v3 code path is significantly less complicated and may be much
   more stable. [GH-2168]
 * secret/pki: Allow specifying OU entries in generated certificate subjects
   [GH-2251]
 * secret mount ui (Enterprise): the secret mount list now shows all mounted
   backends even if the UI cannot browse them. Additional backends can now be
   mounted from the UI as well.

BUG FIXES:

 * auth/token: Fix regression in 0.6.4 where using token store roles as a
   blacklist (with only `disallowed_policies` set) would not work in most
   circumstances [GH-2286]
 * physical/s3: Page responses in client so list doesn't truncate [GH-2224]
 * secret/cassandra: Stop a connection leak that could occur on active node
   failover [GH-2313]
 * secret/pki: When using `sign-verbatim`, don't require a role and use the
   CSR's common name [GH-2243]

## 0.6.4 (December 16, 2016)

SECURITY:

Further details about these security issues can be found in the 0.6.4 upgrade
guide.

 * `default` Policy Privilege Escalation: If a parent token did not have the
   `default` policy attached to its token, it could still create children with
   the `default` policy. This is no longer allowed (unless the parent has
   `sudo` capability for the creation path). In most cases this is low severity
   since the access grants in the `default` policy are meant to be access
   grants that are acceptable for all tokens to have.
 * Leases Not Expired When Limited Use Token Runs Out of Uses: When using
   limited-use tokens to create leased secrets, if the limited-use token was
   revoked due to running out of uses (rather than due to TTL expiration or
   explicit revocation) it would fail to revoke the leased secrets. These
   secrets would still be revoked when their TTL expired, limiting the severity
   of this issue. An endpoint has been added (`auth/token/tidy`) that can
   perform housekeeping tasks on the token store; one of its tasks can detect
   this situation and revoke the associated leases.

FEATURES:

  * **Policy UI (Enterprise)**: Vault Enterprise UI now supports viewing,
    creating, and editing policies.

IMPROVEMENTS:

 * http: Vault now sets a `no-store` cache control header to make it more
   secure in setups that are not end-to-end encrypted [GH-2183]

BUG FIXES:

 * auth/ldap: Don't panic if dialing returns an error and starttls is enabled;
   instead, return the error [GH-2188]
 * ui (Enterprise): Submitting an unseal key now properly resets the
   form so a browser refresh isn't required to continue.

## 0.6.3 (December 6, 2016)

DEPRECATIONS/CHANGES:

 * Request size limitation: A maximum request size of 32MB is imposed to
   prevent a denial of service attack with arbitrarily large requests [GH-2108]
 * LDAP denies passwordless binds by default: In new LDAP mounts, or when
   existing LDAP mounts are rewritten, passwordless binds will be denied by
   default. The new `deny_null_bind` parameter can be set to `false` to allow
   these. [GH-2103]
 * Any audit backend activated satisfies conditions: Previously, when a new
   Vault node was taking over service in an HA cluster, all audit backends were
   required to be loaded successfully to take over active duty. This behavior
   now matches the behavior of the audit logging system itself: at least one
   audit backend must successfully be loaded. The server log contains an error
   when this occurs. This helps keep a Vault HA cluster working when there is a
   misconfiguration on a standby node. [GH-2083]

FEATURES:

 * **Web UI (Enterprise)**: Vault Enterprise now contains a built-in web UI
   that offers access to a number of features, including init/unsealing/sealing,
   authentication via userpass or LDAP, and K/V reading/writing. The capability
   set of the UI will be expanding rapidly in further releases. To enable it,
   set `ui = true` in the top level of Vault's configuration file and point a
   web browser at your Vault address.
 * **Google Cloud Storage Physical Backend**: You can now use GCS for storing
   Vault data [GH-2099]

IMPROVEMENTS:

 * auth/github: Policies can now be assigned to users as well as to teams
   [GH-2079]
 * cli: Set the number of retries on 500 down to 0 by default (no retrying). It
   can be very confusing to users when there is a pause while the retries
   happen if they haven't explicitly set it. With request forwarding the need
   for this is lessened anyways. [GH-2093]
 * core: Response wrapping is now allowed to be specified by backend responses
   (requires backends gaining support) [GH-2088]
 * physical/consul: When announcing service, use the scheme of the Vault server
   rather than the Consul client [GH-2146]
 * secret/consul: Added listing functionality to roles [GH-2065]
 * secret/postgresql: Added `revocation_sql` parameter on the role endpoint to
   enable customization of user revocation SQL statements [GH-2033]
 * secret/transit: Add listing of keys [GH-1987]

BUG FIXES:

 * api/unwrap, command/unwrap: Increase compatibility of `unwrap` command with
   Vault 0.6.1 and older [GH-2014]
 * api/unwrap, command/unwrap: Fix error when no client token exists [GH-2077]
 * auth/approle: Creating the index for the role_id properly [GH-2004]
 * auth/aws-ec2: Handle the case of multiple upgrade attempts when setting the
   instance-profile ARN [GH-2035]
 * auth/ldap: Avoid leaking connections on login [GH-2130]
 * command/path-help: Use the actual error generated by Vault rather than
   always using 500 when there is a path help error [GH-2153]
 * command/ssh: Use temporary file for identity and ensure its deletion before
   the command returns [GH-2016]
 * cli: Fix error printing values with `-field` if the values contained
   formatting directives [GH-2109]
 * command/server: Don't say mlock is supported on OSX when it isn't. [GH-2120]
 * core: Fix bug where a failure to come up as active node (e.g. if an audit
   backend failed) could lead to deadlock [GH-2083]
 * physical/mysql: Fix potential crash during setup due to a query failure
   [GH-2105]
 * secret/consul: Fix panic on user error [GH-2145]

## 0.6.2 (October 5, 2016)

DEPRECATIONS/CHANGES:

 * Convergent Encryption v2: New keys in `transit` using convergent mode will
   use a new nonce derivation mechanism rather than require the user to supply
   a nonce. While not explicitly increasing security, it minimizes the
   likelihood that a user will use the mode improperly and impact the security
   of their keys. Keys in convergent mode that were created in v0.6.1 will
   continue to work with the same mechanism (user-supplied nonce).
 * `etcd` HA off by default: Following in the footsteps of `dynamodb`, the
   `etcd` storage backend now requires that `ha_enabled` be explicitly
   specified in the configuration file. The backend currently has known broken
   HA behavior, so this flag discourages use by default without explicitly
   enabling it. If you are using this functionality, when upgrading, you should
   set `ha_enabled` to `"true"` *before* starting the new versions of Vault.
 * Default/Max lease/token TTLs are now 32 days: In previous versions of Vault
   the default was 30 days, but moving it to 32 days allows some operations
   (e.g. reauthenticating, renewing, etc.) to be performed via a monthly cron
   job.
 * AppRole Secret ID endpoints changed: Secret ID and Secret ID accessors are
   no longer part of request URLs. The GET and DELETE operations are now moved
   to new endpoints (`/lookup` and `/destroy`) which consumes the input from
   the body and not the URL.
 * AppRole requires at least one constraint: previously it was sufficient to
   turn off all AppRole authentication constraints (secret ID, CIDR block) and
   use the role ID only. It is now required that at least one additional
   constraint is enabled. Existing roles are unaffected, but any new roles or
   updated roles will require this.
 * Reading wrapped responses from `cubbyhole/response` is deprecated. The
   `sys/wrapping/unwrap` endpoint should be used instead as it provides
   additional security, auditing, and other benefits. The ability to read
   directly will be removed in a future release.
 * Request Forwarding is now on by default: in 0.6.1 this required toggling on,
   but is now enabled by default. This can be disabled via the
   `"disable_clustering"` parameter in Vault's
   [config](https://www.vaultproject.io/docs/config/index.html), or per-request
   with the `X-Vault-No-Request-Forwarding` header.
 * In prior versions a bug caused the `bound_iam_role_arn` value in the
   `aws-ec2` authentication backend to actually use the instance profile ARN.
   This has been corrected, but as a result there is a behavior change. To
   match using the instance profile ARN, a new parameter
   `bound_iam_instance_profile_arn` has been added. Existing roles will
   automatically transfer the value over to the correct parameter, but the next
   time the role is updated, the new meanings will take effect.

FEATURES:

 * **Secret ID CIDR Restrictions in `AppRole`**: Secret IDs generated under an
   approle can now specify a list of CIDR blocks from where the requests to
   generate secret IDs should originate from. If an approle already has CIDR
   restrictions specified, the CIDR restrictions on the secret ID should be a
   subset of those specified on the role [GH-1910]
 * **Initial Root Token PGP Encryption**: Similar to `generate-root`, the root
   token created at initialization time can now be PGP encrypted [GH-1883]
 * **Support Chained Intermediate CAs in `pki`**: The `pki` backend now allows,
   when a CA cert is being supplied as a signed root or intermediate, a trust
   chain of arbitrary length. The chain is returned as a parameter at
   certificate issue/sign time and is retrievable independently as well.
   [GH-1694]
 * **Response Wrapping Enhancements**: There are new endpoints to look up
   response wrapped token parameters; wrap arbitrary values; rotate wrapping
   tokens; and unwrap with enhanced validation. In addition, list operations
   can now be response-wrapped. [GH-1927]
 * **Transit Features**: The `transit` backend now supports generating random
   bytes and SHA sums; HMACs; and signing and verification functionality using
   EC keys (P-256 curve)

IMPROVEMENTS:

 * api: Return error when an invalid (as opposed to incorrect) unseal key is
   submitted, rather than ignoring it [GH-1782]
 * api: Add method to call `auth/token/create-orphan` endpoint [GH-1834]
 * api: Rekey operation now redirects from standbys to master [GH-1862]
 * audit/file: Sending a `SIGHUP` to Vault now causes Vault to close and
   re-open the log file, making it easier to rotate audit logs [GH-1953]
 * auth/aws-ec2: EC2 instances can get authenticated by presenting the identity
   document and its SHA256 RSA digest [GH-1961]
 * auth/aws-ec2: IAM bound parameters on the aws-ec2 backend will perform a
   prefix match instead of exact match [GH-1943]
 * auth/aws-ec2: Added a new constraint `bound_iam_instance_profile_arn` to
   refer to IAM instance profile ARN and fixed the earlier `bound_iam_role_arn`
   to refer to IAM role ARN instead of the instance profile ARN [GH-1913]
 * auth/aws-ec2: Backend generates the nonce by default and clients can
   explicitly disable reauthentication by setting empty nonce [GH-1889]
 * auth/token: Added warnings if tokens and accessors are used in URLs [GH-1806]
 * command/format: The `format` flag on select CLI commands takes `yml` as an
   alias for `yaml` [GH-1899]
 * core: Allow the size of the read cache to be set via the config file, and
   change the default value to 1MB (from 32KB) [GH-1784]
 * core: Allow single and two-character path parameters for most places
   [GH-1811]
 * core: Allow list operations to be response-wrapped [GH-1814]
 * core: Provide better protection against timing attacks in Shamir code
   [GH-1877]
 * core: Unmounting/disabling backends no longer returns an error if the mount
   didn't exist. This is line with elsewhere in Vault's API where `DELETE` is
   an idempotent operation. [GH-1903]
 * credential/approle: At least one constraint is required to be enabled while
   creating and updating a role [GH-1882]
 * secret/cassandra: Added consistency level for use with roles [GH-1931]
 * secret/mysql: SQL for revoking user can be configured on the role [GH-1914]
 * secret/transit: Use HKDF (RFC 5869) as the key derivation function for new
   keys [GH-1812]
 * secret/transit: Empty plaintext values are now allowed [GH-1874]

BUG FIXES:

 * audit: Fix panic being caused by some values logging as underlying Go types
   instead of formatted strings [GH-1912]
 * auth/approle: Fixed panic on deleting approle that doesn't exist [GH-1920]
 * auth/approle: Not letting secret IDs and secret ID accessors to get logged
   in plaintext in audit logs [GH-1947]
 * auth/aws-ec2: Allow authentication if the underlying host is in a bad state
   but the instance is running [GH-1884]
 * auth/token: Fixed metadata getting missed out from token lookup response by
   gracefully handling token entry upgrade [GH-1924]
 * cli: Don't error on newline in token file [GH-1774]
 * core: Pass back content-type header for forwarded requests [GH-1791]
 * core: Fix panic if the same key was given twice to `generate-root` [GH-1827]
 * core: Fix potential deadlock on unmount/remount [GH-1793]
 * physical/file: Remove empty directories from the `file` storage backend [GH-1821]
 * physical/zookeeper: Remove empty directories from the `zookeeper` storage
   backend and add a fix to the `file` storage backend's logic [GH-1964]
 * secret/aws: Added update operation to `aws/sts` path to consider `ttl`
   parameter [39b75c6]
 * secret/aws: Mark STS secrets as non-renewable [GH-1804]
 * secret/cassandra: Properly store session for re-use [GH-1802]
 * secret/ssh: Fix panic when revoking SSH dynamic keys [GH-1781]

## 0.6.1 (August 22, 2016)

DEPRECATIONS/CHANGES:

 * Once the active node is 0.6.1, standby nodes must also be 0.6.1 in order to
   connect to the HA cluster. We recommend following our [general upgrade
   instructions](https://www.vaultproject.io/docs/install/upgrade.html) in
   addition to 0.6.1-specific upgrade instructions to ensure that this is not
   an issue.
 * Status codes for sealed/uninitialized Vaults have changed to `503`/`501`
   respectively. See the [version-specific upgrade
   guide](https://www.vaultproject.io/docs/install/upgrade-to-0.6.1.html) for
   more details.
 * Root tokens (tokens with the `root` policy) can no longer be created except
   by another root token or the `generate-root` endpoint.
 * Issued certificates from the `pki` backend against new roles created or
   modified after upgrading will contain a set of default key usages.
 * The `dynamodb` physical data store no longer supports HA by default. It has
   some non-ideal behavior around failover that was causing confusion. See the
   [documentation](https://www.vaultproject.io/docs/config/index.html#ha_enabled)
   for information on enabling HA mode. It is very important that this
   configuration is added _before upgrading_.
 * The `ldap` backend no longer searches for `memberOf` groups as part of its
   normal flow. Instead, the desired group filter must be specified. This fixes
   some errors and increases speed for directories with different structures,
   but if this behavior has been relied upon, ensure that you see the upgrade
   notes _before upgrading_.
 * `app-id` is now deprecated with the addition of the new AppRole backend.
   There are no plans to remove it, but we encourage using AppRole whenever
   possible, as it offers enhanced functionality and can accommodate many more
   types of authentication paradigms.

FEATURES:

 * **AppRole Authentication Backend**: The `approle` backend is a
   machine-oriented authentication backend that provides a similar concept to
   App-ID while adding many missing features, including a pull model that
   allows for the backend to generate authentication credentials rather than
   requiring operators or other systems to push credentials in. It should be
   useful in many more situations than App-ID. The inclusion of this backend
   deprecates App-ID. [GH-1426]
 * **Request Forwarding**: Vault servers can now forward requests to each other
   rather than redirecting clients. This feature is off by default in 0.6.1 but
   will be on by default in the next release. See the [HA concepts
   page](https://www.vaultproject.io/docs/concepts/ha.html) for information on
   enabling and configuring it. [GH-443]
 * **Convergent Encryption in `Transit`**: The `transit` backend now supports a
   convergent encryption mode where the same plaintext will produce the same
   ciphertext. Although very useful in some situations, this has potential
   security implications, which are mostly mitigated by requiring the use of
   key derivation when convergent encryption is enabled. See [the `transit`
   backend
   documentation](https://www.vaultproject.io/docs/secrets/transit/index.html)
   for more details. [GH-1537]
 * **Improved LDAP Group Filters**: The `ldap` auth backend now uses templates
   to define group filters, providing the capability to support some
   directories that could not easily be supported before (especially specific
   Active Directory setups with nested groups). [GH-1388]
 * **Key Usage Control in `PKI`**: Issued certificates from roles created or
   modified after upgrading contain a set of default key usages for increased
   compatibility with OpenVPN and some other software. This set can be changed
   when writing a role definition. Existing roles are unaffected. [GH-1552]
 * **Request Retrying in the CLI and Go API**: Requests that fail with a `5xx`
   error code will now retry after a backoff. The maximum total number of
   retries (including disabling this functionality) can be set with an
   environment variable. See the [environment variable
   documentation](https://www.vaultproject.io/docs/commands/environment.html)
   for more details. [GH-1594]
 * **Service Discovery in `vault init`**: The new `-auto` option on `vault init`
   will perform service discovery using Consul. When only one node is discovered,
   it will be initialized and when more than one node is discovered, they will
   be output for easy selection. See `vault init --help` for more details. [GH-1642]
 * **MongoDB Secret Backend**: Generate dynamic unique MongoDB database
   credentials based on configured roles. Sponsored by
   [CommerceHub](http://www.commercehub.com/). [GH-1414]
 * **Circonus Metrics Integration**: Vault can now send metrics to
   [Circonus](http://www.circonus.com/). See the [configuration
   documentation](https://www.vaultproject.io/docs/config/index.html) for
   details. [GH-1646]

IMPROVEMENTS:

 * audit: Added a unique identifier to each request which will also be found in
   the request portion of the response. [GH-1650]
 * auth/aws-ec2: Added a new constraint `bound_account_id` to the role
   [GH-1523]
 * auth/aws-ec2: Added a new constraint `bound_iam_role_arn` to the role
   [GH-1522]
 * auth/aws-ec2: Added `ttl` field for the role [GH-1703]
 * auth/ldap, secret/cassandra, physical/consul: Clients with `tls.Config`
   have the minimum TLS version set to 1.2 by default. This is configurable.
 * auth/token: Added endpoint to list accessors [GH-1676]
 * auth/token: Added `disallowed_policies` option to token store roles [GH-1681]
 * auth/token: `root` or `sudo` tokens can now create periodic tokens via
   `auth/token/create`; additionally, the same token can now be periodic and
   have an explicit max TTL [GH-1725]
 * build: Add support for building on Solaris/Illumos [GH-1726]
 * cli: Output formatting in the presence of warnings in the response object
   [GH-1533]
 * cli: `vault auth` command supports a `-path` option to take in the path at
   which the auth backend is enabled, thereby allowing authenticating against
   different paths using the command options [GH-1532]
 * cli: `vault auth -methods` will now display the config settings of the mount
   [GH-1531]
 * cli: `vault read/write/unwrap -field` now allows selecting token response
   fields [GH-1567]
 * cli: `vault write -field` now allows selecting wrapped response fields
   [GH-1567]
 * command/status: Version information and cluster details added to the output
   of `vault status` command [GH-1671]
 * core: Response wrapping is now enabled for login endpoints [GH-1588]
 * core: The duration of leadership is now exported via events through
   telemetry [GH-1625]
 * core: `sys/capabilities-self` is now accessible as part of the `default`
   policy [GH-1695]
 * core: `sys/renew` is now accessible as part of the `default` policy [GH-1701]
 * core: Unseal keys will now be returned in both hex and base64 forms, and
   either can be used [GH-1734]
 * core: Responses from most `/sys` endpoints now return normal `api.Secret`
   structs in addition to the values they carried before. This means that
   response wrapping can now be used with most authenticated `/sys` operations
   [GH-1699]
 * physical/etcd: Support `ETCD_ADDR` env var for specifying addresses [GH-1576]
 * physical/consul: Allowing additional tags to be added to Consul service
   registration via `service_tags` option [GH-1643]
 * secret/aws: Listing of roles is supported now  [GH-1546]
 * secret/cassandra: Add `connect_timeout` value for Cassandra connection
   configuration [GH-1581]
 * secret/mssql,mysql,postgresql: Reading of connection settings is supported
   in all the sql backends [GH-1515]
 * secret/mysql: Added optional maximum idle connections value to MySQL
   connection configuration [GH-1635]
 * secret/mysql: Use a combination of the role name and token display name in
   generated user names and allow the length to be controlled [GH-1604]
 * secret/{cassandra,mssql,mysql,postgresql}: SQL statements can now be passed
   in via one of four ways: a semicolon-delimited string, a base64-delimited
   string, a serialized JSON string array, or a base64-encoded serialized JSON
   string array [GH-1686]
 * secret/ssh: Added `allowed_roles` to vault-ssh-helper's config and returning
   role name as part of response of `verify` API
 * secret/ssh: Added passthrough of command line arguments to `ssh` [GH-1680]
 * sys/health: Added version information to the response of health status
   endpoint [GH-1647]
 * sys/health: Cluster information isbe returned as part of health status when
   Vault is unsealed [GH-1671]
 * sys/mounts: MountTable data is compressed before serializing to accommodate
   thousands of mounts [GH-1693]
 * website: The [token
   concepts](https://www.vaultproject.io/docs/concepts/tokens.html) page has
   been completely rewritten [GH-1725]

BUG FIXES:

 * auth/aws-ec2: Added a nil check for stored whitelist identity object
   during renewal [GH-1542]
 * auth/cert: Fix panic if no client certificate is supplied [GH-1637]
 * auth/token: Don't report that a non-expiring root token is renewable, as
   attempting to renew it results in an error [GH-1692]
 * cli: Don't retry a command when a redirection is received [GH-1724]
 * core: Fix regression causing status codes to be `400` in most non-5xx error
   cases [GH-1553]
 * core: Fix panic that could occur during a leadership transition [GH-1627]
 * physical/postgres: Remove use of prepared statements as this causes
   connection multiplexing software to break [GH-1548]
 * physical/consul: Multiple Vault nodes on the same machine leading to check ID
   collisions were resulting in incorrect health check responses [GH-1628]
 * physical/consul: Fix deregistration of health checks on exit [GH-1678]
 * secret/postgresql: Check for existence of role before attempting deletion
   [GH-1575]
 * secret/postgresql: Handle revoking roles that have privileges on sequences
   [GH-1573]
 * secret/postgresql(,mysql,mssql): Fix incorrect use of database over
   transaction object which could lead to connection exhaustion [GH-1572]
 * secret/pki: Fix parsing CA bundle containing trailing whitespace [GH-1634]
 * secret/pki: Fix adding email addresses as SANs [GH-1688]
 * secret/pki: Ensure that CRL values are always UTC, per RFC [GH-1727]
 * sys/seal-status: Fixed nil Cluster object while checking seal status [GH-1715]

## 0.6.0 (June 14th, 2016)

SECURITY:

 * Although `sys/revoke-prefix` was intended to revoke prefixes of secrets (via
   lease IDs, which incorporate path information) and
   `auth/token/revoke-prefix` was intended to revoke prefixes of tokens (using
   the tokens' paths and, since 0.5.2, role information), in implementation
   they both behaved exactly the same way since a single component in Vault is
   responsible for managing lifetimes of both, and the type of the tracked
   lifetime was not being checked. The end result was that either endpoint
   could revoke both secret leases and tokens. We consider this a very minor
   security issue as there are a number of mitigating factors: both endpoints
   require `sudo` capability in addition to write capability, preventing
   blanket ACL path globs from providing access; both work by using the prefix
   to revoke as a part of the endpoint path, allowing them to be properly
   ACL'd; and both are intended for emergency scenarios and users should
   already not generally have access to either one. In order to prevent
   confusion, we have simply removed `auth/token/revoke-prefix` in 0.6, and
   `sys/revoke-prefix` will be meant for both leases and tokens instead.

DEPRECATIONS/CHANGES:

 * `auth/token/revoke-prefix` has been removed. See the security notice for
   details. [GH-1280]
 * Vault will now automatically register itself as the `vault` service when
   using the `consul` backend and will perform its own health checks.  See
   the Consul backend documentation for information on how to disable
   auto-registration and service checks.
 * List operations that do not find any keys now return a `404` status code
   rather than an empty response object [GH-1365]
 * CA certificates issued from the `pki` backend no longer have associated
   leases, and any CA certs already issued will ignore revocation requests from
   the lease manager. This is to prevent CA certificates from being revoked
   when the token used to issue the certificate expires; it was not be obvious
   to users that they need to ensure that the token lifetime needed to be at
   least as long as a potentially very long-lived CA cert.

FEATURES:

 * **AWS EC2 Auth Backend**: Provides a secure introduction mechanism for AWS
   EC2 instances allowing automated retrieval of Vault tokens. Unlike most
   Vault authentication backends, this backend does not require first deploying
   or provisioning security-sensitive credentials (tokens, username/password,
   client certificates, etc). Instead, it treats AWS as a Trusted Third Party
   and uses the cryptographically signed dynamic metadata information that
   uniquely represents each EC2 instance. [Vault
   Enterprise](https://www.hashicorp.com/vault.html) customers have access to a
   turnkey client that speaks the backend API and makes access to a Vault token
   easy.
 * **Response Wrapping**: Nearly any response within Vault can now be wrapped
   inside a single-use, time-limited token's cubbyhole, taking the [Cubbyhole
   Authentication
   Principles](https://www.hashicorp.com/blog/vault-cubbyhole-principles.html)
   mechanism to its logical conclusion. Retrieving the original response is as
   simple as a single API command or the new `vault unwrap` command. This makes
   secret distribution easier and more secure, including secure introduction.
 * **Azure Physical Backend**: You can now use Azure blob object storage as
   your Vault physical data store [GH-1266]
 * **Swift Physical Backend**: You can now use Swift blob object storage as
   your Vault physical data store [GH-1425]
 * **Consul Backend Health Checks**: The Consul backend will automatically
   register a `vault` service and perform its own health checking. By default
   the active node can be found at `active.vault.service.consul` and all with
   standby nodes are `standby.vault.service.consul`. Sealed vaults are marked
   critical and are not listed by default in Consul's service discovery.  See
   the documentation for details. [GH-1349]
 * **Explicit Maximum Token TTLs**: You can now set explicit maximum TTLs on
   tokens that do not honor changes in the system- or mount-set values. This is
   useful, for instance, when the max TTL of the system or the `auth/token`
   mount must be set high to accommodate certain needs but you want more
   granular restrictions on tokens being issued directly from the Token
   authentication backend at `auth/token`. [GH-1399]
 * **Non-Renewable Tokens**: When creating tokens directly through the token
   authentication backend, you can now specify in both token store roles and
   the API whether or not a token should be renewable, defaulting to `true`.
 * **RabbitMQ Secret Backend**: Vault can now generate credentials for
   RabbitMQ. Vhosts and tags can be defined within roles. [GH-788]

IMPROVEMENTS:

 * audit: Add the DisplayName value to the copy of the Request object embedded
   in the associated Response, to match the original Request object [GH-1387]
 * audit: Enable auditing of the `seal` and `step-down` commands [GH-1435]
 * backends: Remove most `root`/`sudo` paths in favor of normal ACL mechanisms.
   A particular exception are any current MFA paths. A few paths in `token` and
   `sys` also require `root` or `sudo`. [GH-1478]
 * command/auth: Restore the previous authenticated token if the `auth` command
   fails to authenticate the provided token [GH-1233]
 * command/write: `-format` and `-field` can now be used with the `write`
   command [GH-1228]
 * core: Add `mlock` support for FreeBSD, OpenBSD, and Darwin [GH-1297]
 * core: Don't keep lease timers around when tokens are revoked [GH-1277]
 * core: If using the `disable_cache` option, caches for the policy store and
   the `transit` backend are now disabled as well [GH-1346]
 * credential/cert: Renewal requests are rejected if the set of policies has
   changed since the token was issued [GH-477]
 * credential/cert: Check CRLs for specific non-CA certs configured in the
   backend [GH-1404]
 * credential/ldap: If `groupdn` is not configured, skip searching LDAP and
   only return policies for local groups, plus a warning [GH-1283]
 * credential/ldap: `vault list` support for users and groups [GH-1270]
 * credential/ldap: Support for the `memberOf` attribute for group membership
   searching [GH-1245]
 * credential/userpass: Add list support for users [GH-911]
 * credential/userpass: Remove user configuration paths from requiring sudo, in
   favor of normal ACL mechanisms [GH-1312]
 * credential/token: Sanitize policies and add `default` policies in appropriate
   places [GH-1235]
 * credential/token: Setting the renewable status of a token is now possible
   via `vault token-create` and the API. The default is true, but tokens can be
   specified as non-renewable. [GH-1499]
 * secret/aws: Use chain credentials to allow environment/EC2 instance/shared
   providers [GH-307]
 * secret/aws: Support for STS AssumeRole functionality [GH-1318]
 * secret/consul: Reading consul access configuration supported. The response
   will contain non-sensitive information only [GH-1445]
 * secret/pki: Added `exclude_cn_from_sans` field to prevent adding the CN to
   DNS or Email Subject Alternate Names [GH-1220]
 * secret/pki: Added list support for certificates [GH-1466]
 * sys/capabilities: Enforce ACL checks for requests that query the capabilities
   of a token on a given path [GH-1221]
 * sys/health: Status information can now be retrieved with `HEAD` [GH-1509]

BUG FIXES:

 * command/read: Fix panic when using `-field` with a non-string value [GH-1308]
 * command/token-lookup: Fix TTL showing as 0 depending on how a token was
   created. This only affected the value shown at lookup, not the token
   behavior itself. [GH-1306]
 * command/various: Tell the JSON decoder to not convert all numbers to floats;
   fixes some various places where numbers were showing up in scientific
   notation
 * command/server: Prioritized `devRootTokenID` and `devListenAddress` flags
   over their respective env vars [GH-1480]
 * command/ssh: Provided option to disable host key checking. The automated
   variant of `vault ssh` command uses `sshpass` which was failing to handle
   host key checking presented by the `ssh` binary. [GH-1473]
 * core: Properly persist mount-tuned TTLs for auth backends [GH-1371]
 * core: Don't accidentally crosswire SIGINT to the reload handler [GH-1372]
 * credential/github: Make organization comparison case-insensitive during
   login [GH-1359]
 * credential/github: Fix panic when renewing a token created with some earlier
   versions of Vault [GH-1510]
 * credential/github: The token used to log in via `vault auth` can now be
   specified in the `VAULT_AUTH_GITHUB_TOKEN` environment variable [GH-1511]
 * credential/ldap: Fix problem where certain error conditions when configuring
   or opening LDAP connections would cause a panic instead of return a useful
   error message [GH-1262]
 * credential/token: Fall back to normal parent-token semantics if
   `allowed_policies` is empty for a role. Using `allowed_policies` of
   `default` resulted in the same behavior anyways. [GH-1276]
 * credential/token: Fix issues renewing tokens when using the "suffix"
   capability of token roles [GH-1331]
 * credential/token: Fix lookup via POST showing the request token instead of
   the desired token [GH-1354]
 * credential/various: Fix renewal conditions when `default` policy is not
   contained in the backend config [GH-1256]
 * physical/s3: Don't panic in certain error cases from bad S3 responses [GH-1353]
 * secret/consul: Use non-pooled Consul API client to avoid leaving files open
   [GH-1428]
 * secret/pki: Don't check whether a certificate is destined to be a CA
   certificate if sign-verbatim endpoint is used [GH-1250]

## 0.5.3 (May 27th, 2016)

SECURITY:

 * Consul ACL Token Revocation: An issue was reported to us indicating that
   generated Consul ACL tokens were not being properly revoked. Upon
   investigation, we found that this behavior was reproducible in a specific
   scenario: when a generated lease for a Consul ACL token had been renewed
   prior to revocation. In this case, the generated token was not being
   properly persisted internally through the renewal function, leading to an
   error during revocation due to the missing token. Unfortunately, this was
   coded as a user error rather than an internal error, and the revocation
   logic was expecting internal errors if revocation failed. As a result, the
   revocation logic believed the revocation to have succeeded when it in fact
   failed, causing the lease to be dropped while the token was still valid
   within Consul. In this release, the Consul backend properly persists the
   token through renewals, and the revocation logic has been changed to
   consider any error type to have been a failure to revoke, causing the lease
   to persist and attempt to be revoked later.

We have written an example shell script that searches through Consul's ACL
tokens and looks for those generated by Vault, which can be used as a template
for a revocation script as deemed necessary for any particular security
response. The script is available at
https://gist.github.com/jefferai/6233c2963f9407a858d84f9c27d725c0

Please note that any outstanding leases for Consul tokens produced prior to
0.5.3 that have been renewed will continue to exhibit this behavior. As a
result, we recommend either revoking all tokens produced by the backend and
issuing new ones, or if needed, a more advanced variant of the provided example
could use the timestamp embedded in each generated token's name to decide which
tokens are too old and should be deleted. This could then be run periodically
up until the maximum lease time for any outstanding pre-0.5.3 tokens has
expired.

This is a security-only release. There are no other code changes since 0.5.2.
The binaries have one additional change: they are built against Go 1.6.1 rather
than Go 1.6, as Go 1.6.1 contains two security fixes to the Go programming
language itself.

## 0.5.2 (March 16th, 2016)

FEATURES:

 * **MSSQL Backend**: Generate dynamic unique MSSQL database credentials based
   on configured roles [GH-998]
 * **Token Accessors**: Vault now provides an accessor with each issued token.
   This accessor is an identifier that can be used for a limited set of
   actions, notably for token revocation. This value can be logged in
   plaintext to audit logs, and in combination with the plaintext metadata
   logged to audit logs, provides a searchable and straightforward way to
   revoke particular users' or services' tokens in many cases. To enable
   plaintext audit logging of these accessors, set `hmac_accessor=false` when
   enabling an audit backend.
 * **Token Credential Backend Roles**: Roles can now be created in the `token`
   credential backend that allow modifying token behavior in ways that are not
   otherwise exposed or easily delegated. This allows creating tokens with a
   fixed set (or subset) of policies (rather than a subset of the calling
   token's), periodic tokens with a fixed TTL but no expiration, specified
   prefixes, and orphans.
 * **Listener Certificate Reloading**: Vault's configured listeners now reload
   their TLS certificate and private key when the Vault process receives a
   SIGHUP.

IMPROVEMENTS:

 * auth/token: Endpoints optionally accept tokens from the HTTP body rather
   than just from the URLs [GH-1211]
 * auth/token,sys/capabilities: Added new endpoints
   `auth/token/lookup-accessor`, `auth/token/revoke-accessor` and
   `sys/capabilities-accessor`, which enables performing the respective actions
   with just the accessor of the tokens, without having access to the actual
   token [GH-1188]
 * core: Ignore leading `/` in policy paths [GH-1170]
 * core: Ignore leading `/` in mount paths [GH-1172]
 * command/policy-write: Provided HCL is now validated for format violations
   and provides helpful information around where the violation occurred
   [GH-1200]
 * command/server: The initial root token ID when running in `-dev` mode can
   now be specified via `-dev-root-token-id` or the environment variable
   `VAULT_DEV_ROOT_TOKEN_ID` [GH-1162]
 * command/server: The listen address when running in `-dev` mode can now be
   specified via `-dev-listen-address` or the environment variable
   `VAULT_DEV_LISTEN_ADDRESS` [GH-1169]
 * command/server: The configured listeners now reload their TLS
   certificates/keys when Vault is SIGHUP'd [GH-1196]
 * command/step-down: New `vault step-down` command and API endpoint to force
   the targeted node to give up active status, but without sealing. The node
   will wait ten seconds before attempting to grab the lock again. [GH-1146]
 * command/token-renew: Allow no token to be passed in; use `renew-self` in
   this case. Change the behavior for any token being passed in to use `renew`.
   [GH-1150]
 * credential/app-id: Allow `app-id` parameter to be given in the login path;
   this causes the `app-id` to be part of the token path, making it easier to
   use with `revoke-prefix` [GH-424]
 * credential/cert: Non-CA certificates can be used for authentication. They
   must be matched exactly (issuer and serial number) for authentication, and
   the certificate must carry the client authentication or 'any' extended usage
   attributes. [GH-1153]
 * credential/cert: Subject and Authority key IDs are output in metadata; this
   allows more flexible searching/revocation in the audit logs [GH-1183]
 * credential/cert: Support listing configured certs [GH-1212]
 * credential/userpass: Add support for `create`/`update` capability
   distinction in user path, and add user-specific endpoints to allow changing
   the password and policies [GH-1216]
 * credential/token: Add roles [GH-1155]
 * secret/mssql: Add MSSQL backend [GH-998]
 * secret/pki: Add revocation time (zero or Unix epoch) to `pki/cert/SERIAL`
   endpoint [GH-1180]
 * secret/pki: Sanitize serial number in `pki/revoke` endpoint to allow some
   other formats [GH-1187]
 * secret/ssh: Added documentation for `ssh/config/zeroaddress` endpoint.
   [GH-1154]
 * sys: Added new endpoints `sys/capabilities` and `sys/capabilities-self` to
   fetch the capabilities of a token on a given path [GH-1171]
 * sys: Added `sys/revoke-force`, which enables a user to ignore backend errors
   when revoking a lease, necessary in some emergency/failure scenarios
   [GH-1168]
 * sys: The return codes from `sys/health` can now be user-specified via query
   parameters [GH-1199]

BUG FIXES:

 * logical/cassandra: Apply hyphen/underscore replacement to the entire
   generated username, not just the UUID, in order to handle token display name
   hyphens [GH-1140]
 * physical/etcd: Output actual error when cluster sync fails [GH-1141]
 * vault/expiration: Not letting the error responses from the backends to skip
   during renewals [GH-1176]

## 0.5.1 (February 25th, 2016)

DEPRECATIONS/CHANGES:

 * RSA keys less than 2048 bits are no longer supported in the PKI backend.
   1024-bit keys are considered unsafe and are disallowed in the Internet PKI.
   The `pki` backend has enforced SHA256 hashes in signatures from the
   beginning, and software that can handle these hashes should be able to
   handle larger key sizes. [GH-1095]
 * The PKI backend now does not automatically delete expired certificates,
   including from the CRL. Doing so could lead to a situation where a time
   mismatch between the Vault server and clients could result in a certificate
   that would not be considered expired by a client being removed from the CRL.
   The new `pki/tidy` endpoint can be used to trigger expirations. [GH-1129]
 * The `cert` backend now performs a variant of channel binding at renewal time
   for increased security. In order to not overly burden clients, a notion of
   identity is used. This functionality can be disabled. See the 0.5.1 upgrade
   guide for more specific information [GH-1127]

FEATURES:

 * **Codebase Audit**: Vault's 0.5 codebase was audited by iSEC. (The terms of
   the audit contract do not allow us to make the results public.) [GH-220]

IMPROVEMENTS:

 * api: The `VAULT_TLS_SERVER_NAME` environment variable can be used to control
   the SNI header during TLS connections [GH-1131]
 * api/health: Add the server's time in UTC to health responses [GH-1117]
 * command/rekey and command/generate-root: These now return the status at
   attempt initialization time, rather than requiring a separate fetch for the
   nonce [GH-1054]
 * credential/cert: Don't require root/sudo tokens for the `certs/` and `crls/`
   paths; use normal ACL behavior instead [GH-468]
 * credential/github: The validity of the token used for login will be checked
   at renewal time [GH-1047]
 * credential/github: The `config` endpoint no longer requires a root token;
   normal ACL path matching applies
 * deps: Use the standardized Go 1.6 vendoring system
 * secret/aws: Inform users of AWS-imposed policy restrictions around STS
   tokens if they attempt to use an invalid policy [GH-1113]
 * secret/mysql: The MySQL backend now allows disabling verification of the
   `connection_url` [GH-1096]
 * secret/pki: Submitted CSRs are now verified to have the correct key type and
   minimum number of bits according to the role. The exception is intermediate
   CA signing and the `sign-verbatim` path [GH-1104]
 * secret/pki: New `tidy` endpoint to allow expunging expired certificates.
   [GH-1129]
 * secret/postgresql: The PostgreSQL backend now allows disabling verification
   of the `connection_url` [GH-1096]
 * secret/ssh: When verifying an OTP, return 400 if it is not valid instead of
   204 [GH-1086]
 * credential/app-id: App ID backend will check the validity of app-id and user-id
   during renewal time [GH-1039]
 * credential/cert: TLS Certificates backend, during renewal, will now match the
   client identity with the client identity used during login [GH-1127]

BUG FIXES:

 * credential/ldap: Properly escape values being provided to search filters
   [GH-1100]
 * secret/aws: Capping on length of usernames for both IAM and STS types
   [GH-1102]
 * secret/pki: If a cert is not found during lookup of a serial number,
   respond with a 400 rather than a 500 [GH-1085]
 * secret/postgresql: Add extra revocation statements to better handle more
   permission scenarios [GH-1053]
 * secret/postgresql: Make connection_url work properly [GH-1112]

## 0.5.0 (February 10, 2016)

SECURITY:

 * Previous versions of Vault could allow a malicious user to hijack the rekey
   operation by canceling an operation in progress and starting a new one. The
   practical application of this is very small. If the user was an unseal key
   owner, they could attempt to do this in order to either receive unencrypted
   reseal keys or to replace the PGP keys used for encryption with ones under
   their control. However, since this would invalidate any rekey progress, they
   would need other unseal key holders to resubmit, which would be rather
   suspicious during this manual operation if they were not also the original
   initiator of the rekey attempt. If the user was not an unseal key holder,
   there is no benefit to be gained; the only outcome that could be attempted
   would be a denial of service against a legitimate rekey operation by sending
   cancel requests over and over. Thanks to Josh Snyder for the report!

DEPRECATIONS/CHANGES:

 * `s3` physical backend: Environment variables are now preferred over
   configuration values. This makes it behave similar to the rest of Vault,
   which, in increasing order of preference, uses values from the configuration
   file, environment variables, and CLI flags. [GH-871]
 * `etcd` physical backend: `sync` functionality is now supported and turned on
   by default. This can be disabled. [GH-921]
 * `transit`: If a client attempts to encrypt a value with a key that does not
   yet exist, what happens now depends on the capabilities set in the client's
   ACL policies. If the client has `create` (or `create` and `update`)
   capability, the key will upsert as in the past. If the client has `update`
   capability, they will receive an error. [GH-1012]
 * `token-renew` CLI command: If the token given for renewal is the same as the
   client token, the `renew-self` endpoint will be used in the API. Given that
   the `default` policy (by default) allows all clients access to the
   `renew-self` endpoint, this makes it much more likely that the intended
   operation will be successful. [GH-894]
 * Token `lookup`: the `ttl` value in the response now reflects the actual
   remaining TTL rather than the original TTL specified when the token was
   created; this value is now located in `creation_ttl` [GH-986]
 * Vault no longer uses grace periods on leases or token TTLs. Uncertainty
   about the length grace period for any given backend could cause confusion
   and uncertainty. [GH-1002]
 * `rekey`: Rekey now requires a nonce to be supplied with key shares. This
   nonce is generated at the start of a rekey attempt and is unique for that
   attempt.
 * `status`: The exit code for the `status` CLI command is now `2` for an
   uninitialized Vault instead of `1`. `1` is returned for errors. This better
   matches the rest of the CLI.

FEATURES:

 * **Split Data/High Availability Physical Backends**: You can now configure
   two separate physical backends: one to be used for High Availability
   coordination and another to be used for encrypted data storage. See the
   [configuration
   documentation](https://vaultproject.io/docs/config/index.html) for details.
   [GH-395]
 * **Fine-Grained Access Control**: Policies can now use the `capabilities` set
   to specify fine-grained control over operations allowed on a path, including
   separation of `sudo` privileges from other privileges. These can be mixed
   and matched in any way desired. The `policy` value is kept for backwards
   compatibility. See the [updated policy
   documentation](https://vaultproject.io/docs/concepts/policies.html) for
   details. [GH-914]
 * **List Support**: Listing is now supported via the API and the new `vault
   list` command. This currently supports listing keys in the `generic` and
   `cubbyhole` backends and a few other places (noted in the IMPROVEMENTS
   section below). Different parts of the API and backends will need to
   implement list capabilities in ways that make sense to particular endpoints,
   so further support will appear over time. [GH-617]
 * **Root Token Generation via Unseal Keys**: You can now use the
   `generate-root` CLI command to generate new orphaned, non-expiring root
   tokens in case the original is lost or revoked (accidentally or
   purposefully). This requires a quorum of unseal key holders. The output
   value is protected via any PGP key of the initiator's choosing or a one-time
   pad known only to the initiator (a suitable pad can be generated via the
   `-genotp` flag to the command. [GH-915]
 * **Unseal Key Archiving**: You can now optionally have Vault store your
   unseal keys in your chosen physical store for disaster recovery purposes.
   This option is only available when the keys are encrypted with PGP. [GH-907]
 * **Keybase Support for PGP Encryption Keys**: You can now specify Keybase
   users when passing in PGP keys to the `init`, `rekey`, and `generate-root`
   CLI commands.  Public keys for these users will be fetched automatically.
   [GH-901]
 * **DynamoDB HA Physical Backend**: There is now a new, community-supported
   HA-enabled physical backend using Amazon DynamoDB. See the [configuration
   documentation](https://vaultproject.io/docs/config/index.html) for details.
   [GH-878]
 * **PostgreSQL Physical Backend**: There is now a new, community-supported
   physical backend using PostgreSQL. See the [configuration
   documentation](https://vaultproject.io/docs/config/index.html) for details.
   [GH-945]
 * **STS Support in AWS Secret Backend**: You can now use the AWS secret
   backend to fetch STS tokens rather than IAM users. [GH-927]
 * **Speedups in the transit backend**: The `transit` backend has gained a
   cache, and now loads only the working set of keys (e.g. from the
   `min_decryption_version` to the current key version) into its working set.
   This provides large speedups and potential memory savings when the `rotate`
   feature of the backend is used heavily.

IMPROVEMENTS:

 * cli: Output secrets sorted by key name [GH-830]
 * cli: Support YAML as an output format [GH-832]
 * cli: Show an error if the output format is incorrect, rather than falling
   back to an empty table [GH-849]
 * cli: Allow setting the `advertise_addr` for HA via the
   `VAULT_ADVERTISE_ADDR` environment variable [GH-581]
 * cli/generate-root: Add generate-root and associated functionality [GH-915]
 * cli/init: Add `-check` flag that returns whether Vault is initialized
   [GH-949]
 * cli/server: Use internal functions for the token-helper rather than shelling
   out, which fixes some problems with using a static binary in Docker or paths
   with multiple spaces when launching in `-dev` mode [GH-850]
 * cli/token-lookup: Add token-lookup command [GH-892]
 * command/{init,rekey}: Allow ASCII-armored keychain files to be arguments for
   `-pgp-keys` [GH-940]
 * conf: Use normal bool values rather than empty/non-empty for the
   `tls_disable` option [GH-802]
 * credential/ldap: Add support for binding, both anonymously (to discover a
   user DN) and via a username and password [GH-975]
 * credential/token: Add `last_renewal_time` to token lookup calls [GH-896]
 * credential/token: Change `ttl` to reflect the current remaining TTL; the
   original value is in `creation_ttl` [GH-1007]
 * helper/certutil: Add ability to parse PKCS#8 bundles [GH-829]
 * logical/aws: You can now get STS tokens instead of IAM users [GH-927]
 * logical/cassandra: Add `protocol_version` parameter to set the CQL proto
   version [GH-1005]
 * logical/cubbyhole: Add cubbyhole access to default policy [GH-936]
 * logical/mysql: Add list support for roles path [GH-984]
 * logical/pki: Fix up key usages being specified for CAs [GH-989]
 * logical/pki: Add list support for roles path [GH-985]
 * logical/pki: Allow `pem_bundle` to be specified as the format, which
   provides a concatenated PEM bundle of returned values [GH-1008]
 * logical/pki: Add 30 seconds of slack to the validity start period to
   accommodate some clock skew in machines [GH-1036]
 * logical/postgres: Add `max_idle_connections` parameter [GH-950]
 * logical/postgres: Add list support for roles path
 * logical/ssh: Add list support for roles path [GH-983]
 * logical/transit: Keys are archived and only keys between the latest version
   and `min_decryption_version` are loaded into the working set. This can
   provide a very large speed increase when rotating keys very often. [GH-977]
 * logical/transit: Keys are now cached, which should provide a large speedup
   in most cases [GH-979]
 * physical/cache: Use 2Q cache instead of straight LRU [GH-908]
 * physical/etcd: Support basic auth [GH-859]
 * physical/etcd: Support sync functionality and enable by default [GH-921]

BUG FIXES:

 * api: Correct the HTTP verb used in the LookupSelf method [GH-887]
 * api: Fix the output of `Sys().MountConfig(...)` to return proper values
   [GH-1017]
 * command/read: Fix panic when an empty argument was given [GH-923]
 * command/ssh: Fix panic when username lookup fails [GH-886]
 * core: When running in standalone mode, don't advertise that we are active
   until post-unseal setup completes [GH-872]
 * core: Update go-cleanhttp dependency to ensure idle connections aren't
   leaked [GH-867]
 * core: Don't allow tokens to have duplicate policies [GH-897]
 * core: Fix regression in `sys/renew` that caused information stored in the
   Secret part of the response to be lost [GH-912]
 * physical: Use square brackets when setting an IPv6-based advertise address
   as the auto-detected advertise address [GH-883]
 * physical/s3: Use an initialized client when using IAM roles to fix a
   regression introduced against newer versions of the AWS Go SDK [GH-836]
 * secret/pki: Fix a condition where unmounting could fail if the CA
   certificate was not properly loaded [GH-946]
 * secret/ssh: Fix a problem where SSH connections were not always closed
   properly [GH-942]

MISC:

 * Clarified our stance on support for community-derived physical backends.
   See the [configuration
   documentation](https://vaultproject.io/docs/config/index.html) for details.
 * Add `vault-java` to libraries [GH-851]
 * Various minor documentation fixes and improvements [GH-839] [GH-854]
   [GH-861] [GH-876] [GH-899] [GH-900] [GH-904] [GH-923] [GH-924] [GH-958]
   [GH-959] [GH-981] [GH-990] [GH-1024] [GH-1025]

BUILD NOTE:

 * The HashiCorp-provided binary release of Vault 0.5.0 is built against a
   patched version of Go 1.5.3 containing two specific bug fixes affecting TLS
   certificate handling. These fixes are in the Go 1.6 tree and were
   cherry-picked on top of stock Go 1.5.3. If you want to examine the way in
   which the releases were built, please look at our [cross-compilation
   Dockerfile](https://github.com/hashicorp/vault/blob/v0.5.0/scripts/cross/Dockerfile-patched-1.5.3).

## 0.4.1 (January 13, 2016)

SECURITY:

  * Build against Go 1.5.3 to mitigate a security vulnerability introduced in
    Go 1.5. For more information, please see
    https://groups.google.com/forum/#!topic/golang-dev/MEATuOi_ei4

This is a security-only release; other than the version number and building
against Go 1.5.3, there are no changes from 0.4.0.

## 0.4.0 (December 10, 2015)

DEPRECATIONS/CHANGES:

 * Policy Name Casing: Policy names are now normalized to lower-case on write,
   helping prevent accidental case mismatches. For backwards compatibility,
   policy names are not currently normalized when reading or deleting. [GH-676]
 * Default etcd port number: the default connection string for the `etcd`
   physical store uses port 2379 instead of port 4001, which is the port used
   by the supported version 2.x of etcd. [GH-753]
 * As noted below in the FEATURES section, if your Vault installation contains
   a policy called `default`, new tokens created will inherit this policy
   automatically.
 * In the PKI backend there have been a few minor breaking changes:
   * The token display name is no longer a valid option for providing a base
   domain for issuance. Since this name is prepended with the name of the
   authentication backend that issued it, it provided a faulty use-case at best
   and a confusing experience at worst. We hope to figure out a better
   per-token value in a future release.
   * The `allowed_base_domain` parameter has been changed to `allowed_domains`,
   which accepts a comma-separated list of domains. This allows issuing
   certificates with DNS subjects across multiple domains. If you had a
   configured `allowed_base_domain` parameter, it will be migrated
   automatically when the role is read (either via a normal read, or via
   issuing a certificate).

FEATURES:

 * **Significantly Enhanced PKI Backend**: The `pki` backend can now generate
   and sign root CA certificates and intermediate CA CSRs. It can also now sign
   submitted client CSRs, as well as a significant number of other
   enhancements. See the updated documentation for the full API. [GH-666]
 * **CRL Checking for Certificate Authentication**: The `cert` backend now
   supports pushing CRLs into the mount and using the contained serial numbers
   for revocation checking. See the documentation for the `cert` backend for
   more info. [GH-330]
 * **Default Policy**: Vault now ensures that a policy named `default` is added
   to every token. This policy cannot be deleted, but it can be modified
   (including to an empty policy). There are three endpoints allowed in the
   default `default` policy, related to token self-management: `lookup-self`,
   which allows a token to retrieve its own information, and `revoke-self` and
   `renew-self`, which are self-explanatory. If your existing Vault
   installation contains a policy called `default`, it will not be overridden,
   but it will be added to each new token created. You can override this
   behavior when using manual token creation (i.e. not via an authentication
   backend) by setting the "no_default_policy" flag to true. [GH-732]

IMPROVEMENTS:

 * api: API client now uses a 60 second timeout instead of indefinite [GH-681]
 * api: Implement LookupSelf, RenewSelf, and RevokeSelf functions for auth
   tokens [GH-739]
 * api: Standardize environment variable reading logic inside the API; the CLI
   now uses this but can still override via command-line parameters [GH-618]
 * audit: HMAC-SHA256'd client tokens are now stored with each request entry.
   Previously they were only displayed at creation time; this allows much
   better traceability of client actions. [GH-713]
 * audit: There is now a `sys/audit-hash` endpoint that can be used to generate
   an HMAC-SHA256'd value from provided data using the given audit backend's
   salt [GH-784]
 * core: The physical storage read cache can now be disabled via
   "disable_cache" [GH-674]
 * core: The unsealing process can now be reset midway through (this feature
   was documented before, but not enabled) [GH-695]
 * core: Tokens can now renew themselves [GH-455]
 * core: Base64-encoded PGP keys can be used with the CLI for `init` and
   `rekey` operations [GH-653]
 * core: Print version on startup [GH-765]
 * core: Access to `sys/policy` and `sys/mounts` now uses the normal ACL system
   instead of requiring a root token [GH-769]
 * credential/token: Display whether or not a token is an orphan in the output
   of a lookup call [GH-766]
 * logical: Allow `.` in path-based variables in many more locations [GH-244]
 * logical: Responses now contain a "warnings" key containing a list of
   warnings returned from the server. These are conditions that did not require
   failing an operation, but of which the client should be aware. [GH-676]
 * physical/(consul,etcd): Consul and etcd now use a connection pool to limit
   the number of outstanding operations, improving behavior when a lot of
   operations must happen at once [GH-677] [GH-780]
 * physical/consul: The `datacenter` parameter was removed; It could not be
   effective unless the Vault node (or the Consul node it was connecting to)
   was in the datacenter specified, in which case it wasn't needed [GH-816]
 * physical/etcd: Support TLS-encrypted connections and use a connection pool
   to limit the number of outstanding operations [GH-780]
 * physical/s3: The S3 endpoint can now be configured, allowing using
   S3-API-compatible storage solutions [GH-750]
 * physical/s3: The S3 bucket can now be configured with the `AWS_S3_BUCKET`
   environment variable [GH-758]
 * secret/consul: Management tokens can now be created [GH-714]

BUG FIXES:

 * api: API client now checks for a 301 response for redirects. Vault doesn't
   generate these, but in certain conditions Go's internal HTTP handler can
   generate them, leading to client errors.
 * cli: `token-create` now supports the `ttl` parameter in addition to the
   deprecated `lease` parameter. [GH-688]
 * core: Return data from `generic` backends on the last use of a limited-use
   token [GH-615]
 * core: Fix upgrade path for leases created in `generic` prior to 0.3 [GH-673]
 * core: Stale leader entries will now be reaped [GH-679]
 * core: Using `mount-tune` on the auth/token path did not take effect.
   [GH-688]
 * core: Fix a potential race condition when (un)sealing the vault with metrics
   enabled [GH-694]
 * core: Fix an error that could happen in some failure scenarios where Vault
   could fail to revert to a clean state [GH-733]
 * core: Ensure secondary indexes are removed when a lease is expired [GH-749]
 * core: Ensure rollback manager uses an up-to-date mounts table [GH-771]
 * everywhere: Don't use http.DefaultClient, as it shares state implicitly and
   is a source of hard-to-track-down bugs [GH-700]
 * credential/token: Allow creating orphan tokens via an API path [GH-748]
 * secret/generic: Validate given duration at write time, not just read time;
   if stored durations are not parseable, return a warning and the default
   duration rather than an error [GH-718]
 * secret/generic: Return 400 instead of 500 when `generic` backend is written
   to with no data fields [GH-825]
 * secret/postgresql: Revoke permissions before dropping a user or revocation
   may fail [GH-699]

MISC:

 * Various documentation fixes and improvements [GH-685] [GH-688] [GH-697]
   [GH-710] [GH-715] [GH-831]

## 0.3.1 (October 6, 2015)

SECURITY:

 * core: In certain failure scenarios, the full values of requests and
   responses would be logged [GH-665]

FEATURES:

 * **Settable Maximum Open Connections**: The `mysql` and `postgresql` backends
   now allow setting the number of maximum open connections to the database,
   which was previously capped to 2. [GH-661]
 * **Renewable Tokens for GitHub**: The `github` backend now supports
   specifying a TTL, enabling renewable tokens. [GH-664]

BUG FIXES:

 * dist: linux-amd64 distribution was dynamically linked [GH-656]
 * credential/github: Fix acceptance tests [GH-651]

MISC:

 * Various minor documentation fixes and improvements [GH-649] [GH-650]
   [GH-654] [GH-663]

## 0.3.0 (September 28, 2015)

DEPRECATIONS/CHANGES:

Note: deprecations and breaking changes in upcoming releases are announced
ahead of time on the "vault-tool" mailing list.

 * **Cookie Authentication Removed**: As of 0.3 the only way to authenticate is
   via the X-Vault-Token header. Cookie authentication was hard to properly
   test, could result in browsers/tools/applications saving tokens in plaintext
   on disk, and other issues. [GH-564]
 * **Terminology/Field Names**: Vault is transitioning from overloading the
   term "lease" to mean both "a set of metadata" and "the amount of time the
   metadata is valid". The latter is now being referred to as TTL (or
   "lease_duration" for backwards-compatibility); some parts of Vault have
   already switched to using "ttl" and others will follow in upcoming releases.
   In particular, the "token", "generic", and "pki" backends accept both "ttl"
   and "lease" but in 0.4 only "ttl" will be accepted. [GH-528]
 * **Downgrade Not Supported**: Due to enhancements in the storage subsystem,
   values written by Vault 0.3+ will not be able to be read by prior versions
   of Vault. There are no expected upgrade issues, however, as with all
   critical infrastructure it is recommended to back up Vault's physical
   storage before upgrading.

FEATURES:

 * **SSH Backend**: Vault can now be used to delegate SSH access to machines,
   via a (recommended) One-Time Password approach or by issuing dynamic keys.
   [GH-385]
 * **Cubbyhole Backend**: This backend works similarly to the "generic" backend
   but provides a per-token workspace. This enables some additional
   authentication workflows (especially for containers) and can be useful to
   applications to e.g. store local credentials while being restarted or
   upgraded, rather than persisting to disk. [GH-612]
 * **Transit Backend Improvements**: The transit backend now allows key
   rotation and datakey generation. For rotation, data encrypted with previous
   versions of the keys can still be decrypted, down to a (configurable)
   minimum previous version; there is a rewrap function for manual upgrades of
   ciphertext to newer versions. Additionally, the backend now allows
   generating and returning high-entropy keys of a configurable bitsize
   suitable for AES and other functions; this is returned wrapped by a named
   key, or optionally both wrapped and plaintext for immediate use. [GH-626]
 * **Global and Per-Mount Default/Max TTL Support**: You can now set the
   default and maximum Time To Live for leases both globally and per-mount.
   Per-mount settings override global settings. Not all backends honor these
   settings yet, but the maximum is a hard limit enforced outside the backend.
   See the documentation for "/sys/mounts/" for details on configuring
   per-mount TTLs.  [GH-469]
 * **PGP Encryption for Unseal Keys**: When initializing or rotating Vault's
   master key, PGP/GPG public keys can now be provided. The output keys will be
   encrypted with the given keys, in order. [GH-570]
 * **Duo Multifactor Authentication Support**: Backends that support MFA can
   now use Duo as the mechanism. [GH-464]
 * **Performance Improvements**: Users of the "generic" backend will see a
   significant performance improvement as the backend no longer creates leases,
   although it does return TTLs (global/mount default, or set per-item) as
   before.  [GH-631]
 * **Codebase Audit**: Vault's codebase was audited by iSEC. (The terms of the
   audit contract do not allow us to make the results public.) [GH-220]

IMPROVEMENTS:

 * audit: Log entries now contain a time field [GH-495]
 * audit: Obfuscated audit entries now use hmac-sha256 instead of sha1 [GH-627]
 * backends: Add ability for a cleanup function to be called on backend unmount
   [GH-608]
 * config: Allow specifying minimum acceptable TLS version [GH-447]
 * core: If trying to mount in a location that is already mounted, be more
   helpful about the error [GH-510]
 * core: Be more explicit on failure if the issue is invalid JSON [GH-553]
 * core: Tokens can now revoke themselves [GH-620]
 * credential/app-id: Give a more specific error when sending a duplicate POST
   to sys/auth/app-id [GH-392]
 * credential/github: Support custom API endpoints (e.g. for Github Enterprise)
   [GH-572]
 * credential/ldap: Add per-user policies and option to login with
   userPrincipalName [GH-420]
 * credential/token: Allow root tokens to specify the ID of a token being
   created from CLI [GH-502]
 * credential/userpass: Enable renewals for login tokens [GH-623]
 * scripts: Use /usr/bin/env to find Bash instead of hardcoding [GH-446]
 * scripts: Use godep for build scripts to use same environment as tests
   [GH-404]
 * secret/mysql: Allow reading configuration data [GH-529]
 * secret/pki: Split "allow_any_name" logic to that and "enforce_hostnames", to
   allow for non-hostname values (e.g. for client certificates) [GH-555]
 * storage/consul: Allow specifying certificates used to talk to Consul
   [GH-384]
 * storage/mysql: Allow SSL encrypted connections [GH-439]
 * storage/s3: Allow using temporary security credentials [GH-433]
 * telemetry: Put telemetry object in configuration to allow more flexibility
   [GH-419]
 * testing: Disable mlock for testing of logical backends so as not to require
   root [GH-479]

BUG FIXES:

 * audit/file: Do not enable auditing if file permissions are invalid [GH-550]
 * backends: Allow hyphens in endpoint patterns (fixes AWS and others) [GH-559]
 * cli: Fixed missing setup of client TLS certificates if no custom CA was
   provided
 * cli/read: Do not include a carriage return when using raw field output
   [GH-624]
 * core: Bad input data could lead to a panic for that session, rather than
   returning an error [GH-503]
 * core: Allow SHA2-384/SHA2-512 hashed certificates [GH-448]
 * core: Do not return a Secret if there are no uses left on a token (since it
   will be unable to be used) [GH-615]
 * core: Code paths that called lookup-self would decrement num_uses and
   potentially immediately revoke a token [GH-552]
 * core: Some /sys/ paths would not properly redirect from a standby to the
   leader [GH-499] [GH-551]
 * credential/aws: Translate spaces in a token's display name to avoid making
   IAM unhappy [GH-567]
 * credential/github: Integration failed if more than ten organizations or
   teams [GH-489]
 * credential/token: Tokens with sudo access to "auth/token/create" can now use
   root-only options [GH-629]
 * secret/cassandra: Work around backwards-incompatible change made in
   Cassandra 2.2 preventing Vault from properly setting/revoking leases
   [GH-549]
 * secret/mysql: Use varbinary instead of varchar to avoid InnoDB/UTF-8 issues
   [GH-522]
 * secret/postgres: Explicitly set timezone in connections [GH-597]
 * storage/etcd: Renew semaphore periodically to prevent leadership flapping
   [GH-606]
 * storage/zk: Fix collisions in storage that could lead to data unavailability
   [GH-411]

MISC:

 * Various documentation fixes and improvements [GH-412] [GH-474] [GH-476]
   [GH-482] [GH-483] [GH-486] [GH-508] [GH-568] [GH-574] [GH-586] [GH-590]
   [GH-591] [GH-592] [GH-595] [GH-613] [GH-637]
 * Less "armon" in stack traces [GH-453]
 * Sourcegraph integration [GH-456]

## 0.2.0 (July 13, 2015)

FEATURES:

 * **Key Rotation Support**: The `rotate` command can be used to rotate the
   master encryption key used to write data to the storage (physical) backend.
   [GH-277]
 * **Rekey Support**: Rekey can be used to rotate the master key and change the
   configuration of the unseal keys (number of shares, threshold required).
   [GH-277]
 * **New secret backend: `pki`**: Enable Vault to be a certificate authority
   and generate signed TLS certificates. [GH-310]
 * **New secret backend: `cassandra`**: Generate dynamic credentials for
   Cassandra [GH-363]
 * **New storage backend: `etcd`**: store physical data in etcd [GH-259]
   [GH-297]
 * **New storage backend: `s3`**: store physical data in S3. Does not support
   HA. [GH-242]
 * **New storage backend: `MySQL`**: store physical data in MySQL. Does not
   support HA. [GH-324]
 * `transit` secret backend supports derived keys for per-transaction unique
   keys [GH-399]

IMPROVEMENTS:

 * cli/auth: Enable `cert` method [GH-380]
 * cli/auth: read input from stdin [GH-250]
 * cli/read: Ability to read a single field from a secret [GH-257]
 * cli/write: Adding a force flag when no input required
 * core: allow time duration format in place of seconds for some inputs
 * core: audit log provides more useful information [GH-360]
 * core: graceful shutdown for faster HA failover
 * core: **change policy format** to use explicit globbing [GH-400] Any
   existing policy in Vault is automatically upgraded to avoid issues.  All
   policy files must be updated for future writes. Adding the explicit glob
   character `*` to the path specification is all that is required.
 * core: policy merging to give deny highest precedence [GH-400]
 * credential/app-id: Protect against timing attack on app-id
 * credential/cert: Record the common name in the metadata [GH-342]
 * credential/ldap: Allow TLS verification to be disabled [GH-372]
 * credential/ldap: More flexible names allowed [GH-245] [GH-379] [GH-367]
 * credential/userpass: Protect against timing attack on password
 * credential/userpass: Use bcrypt for password matching
 * http: response codes improved to reflect error [GH-366]
 * http: the `sys/health` endpoint supports `?standbyok` to return 200 on
   standby [GH-389]
 * secret/app-id: Support deleting AppID and UserIDs [GH-200]
 * secret/consul: Fine grained lease control [GH-261]
 * secret/transit: Decouple raw key from key management endpoint [GH-355]
 * secret/transit: Upsert named key when encrypt is used [GH-355]
 * storage/zk: Support for HA configuration [GH-252]
 * storage/zk: Changing node representation. **Backwards incompatible**.
   [GH-416]

BUG FIXES:

 * audit/file: file removing TLS connection state
 * audit/syslog: fix removing TLS connection state
 * command/*: commands accepting `k=v` allow blank values
 * core: Allow building on FreeBSD [GH-365]
 * core: Fixed various panics when audit logging enabled
 * core: Lease renewal does not create redundant lease
 * core: fixed leases with negative duration [GH-354]
 * core: token renewal does not create child token
 * core: fixing panic when lease increment is null [GH-408]
 * credential/app-id: Salt the paths in storage backend to avoid information
   leak
 * credential/cert: Fixing client certificate not being requested
 * credential/cert: Fixing panic when no certificate match found [GH-361]
 * http: Accept PUT as POST for sys/auth
 * http: Accept PUT as POST for sys/mounts [GH-349]
 * http: Return 503 when sealed [GH-225]
 * secret/postgres: Username length is capped to exceeding limit
 * server: Do not panic if backend not configured [GH-222]
 * server: Explicitly check value of tls_diable [GH-201]
 * storage/zk: Fixed issues with version conflicts [GH-190]

MISC:

 * cli/path-help: renamed from `help` to avoid confusion

## 0.1.2 (May 11, 2015)

FEATURES:

  * **New physical backend: `zookeeper`**: store physical data in Zookeeper.
    HA not supported yet.
  * **New credential backend: `ldap`**: authenticate using LDAP credentials.

IMPROVEMENTS:

  * core: Auth backends can store internal data about auth creds
  * audit: display name for auth is shown in logs [GH-176]
  * command/*: `-insecure` has been renamed to `-tls-skip-verify` [GH-130]
  * command/*: `VAULT_TOKEN` overrides local stored auth [GH-162]
  * command/server: environment variables are copy-pastable
  * credential/app-id: hash of app and user ID are in metadata [GH-176]
  * http: HTTP API accepts `X-Vault-Token` as auth header [GH-124]
  * logical/*: Generate help output even if no synopsis specified

BUG FIXES:

  * core: login endpoints should never return secrets
  * core: Internal data should never be returned from core endpoints
  * core: defer barrier initialization to as late as possible to avoid error
    cases during init that corrupt data (no data loss)
  * core: guard against invalid init config earlier
  * audit/file: create file if it doesn't exist [GH-148]
  * command/*: ignore directories when traversing CA paths [GH-181]
  * credential/*: all policy mapping keys are case insensitive [GH-163]
  * physical/consul: Fixing path for locking so HA works in every case

## 0.1.1 (May 2, 2015)

SECURITY CHANGES:

  * physical/file: create the storge with 0600 permissions [GH-102]
  * token/disk: write the token to disk with 0600 perms

IMPROVEMENTS:

  * core: Very verbose error if mlock fails [GH-59]
  * command/*: On error with TLS oversized record, show more human-friendly
    error message. [GH-123]
  * command/read: `lease_renewable` is now outputted along with the secret to
    show whether it is renewable or not
  * command/server: Add configuration option to disable mlock
  * command/server: Disable mlock for dev mode so it works on more systems

BUG FIXES:

  * core: if token helper isn't absolute, prepend with path to Vault
    executable, not "vault" (which requires PATH) [GH-60]
  * core: Any "mapping" routes allow hyphens in keys [GH-119]
  * core: Validate `advertise_addr` is a valid URL with scheme [GH-106]
  * command/auth: Using an invalid token won't crash [GH-75]
  * credential/app-id: app and user IDs can have hyphens in keys [GH-119]
  * helper/password: import proper DLL for Windows to ask password [GH-83]

## 0.1.0 (April 28, 2015)

  * Initial release<|MERGE_RESOLUTION|>--- conflicted
+++ resolved
@@ -43,14 +43,11 @@
    parent prefix entry in the underlying storage backend. These operations also
    mark corresponding child tokens as orphans by removing the parent/secondary
    index from the entries. [GH-4193]
-<<<<<<< HEAD
- * replication: Fix a panic on some non-64-bit platforms
- * replication: Fix invalidation of policies on performance secondaries
-=======
  * core: Fix issue occurring from mounting two auth backends with the same path
    with one mount having `auth/` in front [GH-4206]
  * mfa: Invalidation of MFA configurations (Enterprise)
->>>>>>> 5b4abc09
+ * replication: Fix a panic on some non-64-bit platforms
+ * replication: Fix invalidation of policies on performance secondaries
 
 ## 0.9.6 (March 20th, 2018)
 
